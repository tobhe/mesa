--- conflicted
+++ resolved
@@ -43,18 +43,11 @@
 			S_SQ_CF_ALU_WORD0_KCACHE_BANK0(cf->kcache[0].bank) |
 			S_SQ_CF_ALU_WORD0_KCACHE_BANK1(cf->kcache[1].bank);
 		bc->bytecode[id++] = S_SQ_CF_ALU_WORD1_CF_INST(cf->inst >> 3) |
-<<<<<<< HEAD
-			S_SQ_CF_ALU_WORD1_KCACHE_MODE1(cf->kcache1_mode) |
-			S_SQ_CF_ALU_WORD1_KCACHE_ADDR0(cf->kcache0_addr) |
-			S_SQ_CF_ALU_WORD1_KCACHE_ADDR1(cf->kcache1_addr) |
-					S_SQ_CF_ALU_WORD1_BARRIER(cf->barrier) |
-=======
 			S_SQ_CF_ALU_WORD1_KCACHE_MODE1(cf->kcache[1].mode) |
 			S_SQ_CF_ALU_WORD1_KCACHE_ADDR0(cf->kcache[0].addr) |
 			S_SQ_CF_ALU_WORD1_KCACHE_ADDR1(cf->kcache[1].addr) |
-					S_SQ_CF_ALU_WORD1_BARRIER(1) |
->>>>>>> d8cfe464
-					S_SQ_CF_ALU_WORD1_COUNT((cf->ndw / 2) - 1);
+			S_SQ_CF_ALU_WORD1_BARRIER(cf->barrier) |
+			S_SQ_CF_ALU_WORD1_COUNT((cf->ndw / 2) - 1);
 		break;
 	case EG_V_SQ_CF_WORD1_SQ_CF_INST_TEX:
 	case EG_V_SQ_CF_WORD1_SQ_CF_INST_VTX:
