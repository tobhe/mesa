--- conflicted
+++ resolved
@@ -266,17 +266,15 @@
 						  const char *block_name);
 
    /**
-<<<<<<< HEAD
     * Get the instance of a function type
     */
    static const glsl_type *get_function_instance(const struct glsl_type *return_type,
                                                  const glsl_function_param *parameters,
                                                  unsigned num_params);
-=======
+   /**
     * Get the instance of an subroutine type
     */
    static const glsl_type *get_subroutine_instance(const char *subroutine_name);
->>>>>>> d3e23f1f
 
    /**
     * Get the type resulting from a multiplication of \p type_a * \p type_b
@@ -717,17 +715,13 @@
    /** Hash table containing the known interface types. */
    static struct hash_table *interface_types;
 
-<<<<<<< HEAD
    /** Hash table containing the known function types. */
    static struct hash_table *function_types;
 
-   static int record_key_compare(const void *a, const void *b);
-=======
    /** Hash table containing the known subroutine types. */
    static struct hash_table *subroutine_types;
 
    static bool record_key_compare(const void *a, const void *b);
->>>>>>> d3e23f1f
    static unsigned record_key_hash(const void *key);
 
    /**
@@ -806,6 +800,7 @@
     */
    int stream;
 
+#ifdef __cplusplus
    glsl_struct_field(const struct glsl_type *_type, const char *_name)
       : type(_type), name(_name), location(-1), interpolation(0), centroid(0),
         sample(0), matrix_layout(GLSL_MATRIX_LAYOUT_INHERITED), patch(0),
@@ -818,6 +813,7 @@
    {
       /* empty */
    }
+#endif
 };
 
 struct glsl_function_param {
