--- conflicted
+++ resolved
@@ -141,26 +141,18 @@
 SYSTEM_VALUE(invocation_id, 1)
 
 /*
-<<<<<<< HEAD
- * The last index is the base address to load from.  Indirect loads have an
- * additional register input, which is added to the constant address to
- * compute the final address to load from.  For UBO's (and SSBO's), the first
- * source is the (possibly constant) UBO buffer index and the indirect (if it
- * exists) is the second source, and the first index is the descriptor set
- * index.
-=======
  * The format of the indices depends on the type of the load.  For uniforms,
  * the first index is the base address and the second index is an offset that
  * should be added to the base address.  (This way you can determine in the
  * back-end which variable is being accessed even in an array.)  For inputs,
- * the one and only index corresponds to the attribute slot.  UBO loads also
- * have a single index which is the base address to load from.
+ * the one and only index corresponds to the attribute slot.  UBO loads
+ * have two indices the first of which is the descriptor set and the second
+ * is the base address to load from.
  *
  * UBO loads have a (possibly constant) source which is the UBO buffer index.
  * For each type of load, the _indirect variant has one additional source
  * (the second in the case of UBO's) that is the is an indirect to be added to
  * the constant address or base offset to compute the final offset.
->>>>>>> 1d2a844e
  *
  * For vector backends, the address is in terms of one vec4, and so each array
  * element is +4 scalar components from the previous array element. For scalar
@@ -168,25 +160,14 @@
  * elements begin immediately after the previous array element.
  */
 
-<<<<<<< HEAD
-#define LOAD(name, extra_srcs, extra_indices, flags) \
-   INTRINSIC(load_##name, extra_srcs, ARR(1), true, 0, 0, 1 + extra_indices, flags) \
-   INTRINSIC(load_##name##_indirect, extra_srcs + 1, ARR(1, 1), \
-             true, 0, 0, 1 + extra_indices, flags)
-
-LOAD(uniform, 0, 0, NIR_INTRINSIC_CAN_ELIMINATE | NIR_INTRINSIC_CAN_REORDER)
-LOAD(ubo, 1, 1, NIR_INTRINSIC_CAN_ELIMINATE | NIR_INTRINSIC_CAN_REORDER)
-LOAD(input, 0, 0, NIR_INTRINSIC_CAN_ELIMINATE | NIR_INTRINSIC_CAN_REORDER)
-=======
 #define LOAD(name, extra_srcs, indices, flags) \
    INTRINSIC(load_##name, extra_srcs, ARR(1), true, 0, 0, indices, flags) \
    INTRINSIC(load_##name##_indirect, extra_srcs + 1, ARR(1, 1), \
              true, 0, 0, indices, flags)
 
 LOAD(uniform, 0, 2, NIR_INTRINSIC_CAN_ELIMINATE | NIR_INTRINSIC_CAN_REORDER)
-LOAD(ubo, 1, 1, NIR_INTRINSIC_CAN_ELIMINATE | NIR_INTRINSIC_CAN_REORDER)
+LOAD(ubo, 1, 2, NIR_INTRINSIC_CAN_ELIMINATE | NIR_INTRINSIC_CAN_REORDER)
 LOAD(input, 0, 1, NIR_INTRINSIC_CAN_ELIMINATE | NIR_INTRINSIC_CAN_REORDER)
->>>>>>> 1d2a844e
 /* LOAD(ssbo, 1, 0) */
 
 /*
