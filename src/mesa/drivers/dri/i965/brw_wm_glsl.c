--- conflicted
+++ resolved
@@ -309,16 +309,12 @@
         const GLuint nr_temps = c->fp->program.Base.NumTemporaries;
 
         /* use a real constant buffer, or just use a section of the GRF? */
-<<<<<<< HEAD
-        c->fp->use_const_buffer = GL_FALSE; /* (nr_params > 8);*/
-=======
         /* XXX this heuristic may need adjustment... */
         if ((nr_params + nr_temps) * 4 + reg_index > 80)
            c->fp->use_const_buffer = GL_TRUE;
         else
            c->fp->use_const_buffer = GL_FALSE;
-        /*printf("WM use_const_buffer = %d\n", c->use_const_buffer);*/
->>>>>>> dca190e9
+        /*printf("WM use_const_buffer = %d\n", c->fp->use_const_buffer);*/
 
         if (c->fp->use_const_buffer) {
            /* We'll use a real constant buffer and fetch constants from
