/*
 * Copyright © 2011 Intel Corporation
 *
 * Permission is hereby granted, free of charge, to any person obtaining a
 * copy of this software and associated documentation files (the "Software"),
 * to deal in the Software without restriction, including without limitation
 * the rights to use, copy, modify, merge, publish, distribute, sublicense,
 * and/or sell copies of the Software, and to permit persons to whom the
 * Software is furnished to do so, subject to the following conditions:
 *
 * The above copyright notice and this permission notice (including the next
 * paragraph) shall be included in all copies or substantial portions of the
 * Software.
 *
 * THE SOFTWARE IS PROVIDED "AS IS", WITHOUT WARRANTY OF ANY KIND, EXPRESS OR
 * IMPLIED, INCLUDING BUT NOT LIMITED TO THE WARRANTIES OF MERCHANTABILITY,
 * FITNESS FOR A PARTICULAR PURPOSE AND NONINFRINGEMENT.  IN NO EVENT SHALL
 * THE AUTHORS OR COPYRIGHT HOLDERS BE LIABLE FOR ANY CLAIM, DAMAGES OR OTHER
 * LIABILITY, WHETHER IN AN ACTION OF CONTRACT, TORT OR OTHERWISE, ARISING
 * FROM, OUT OF OR IN CONNECTION WITH THE SOFTWARE OR THE USE OR OTHER DEALINGS
 * IN THE SOFTWARE.
 */

#include "brw_vec4.h"
#include "brw_cfg.h"
#include "glsl/ir_uniform.h"
#include "program/sampler.h"

namespace brw {

vec4_instruction::vec4_instruction(enum opcode opcode, const dst_reg &dst,
                                   const src_reg &src0, const src_reg &src1,
                                   const src_reg &src2)
{
   this->opcode = opcode;
   this->dst = dst;
   this->src[0] = src0;
   this->src[1] = src1;
   this->src[2] = src2;
   this->saturate = false;
   this->force_writemask_all = false;
   this->no_dd_clear = false;
   this->no_dd_check = false;
   this->writes_accumulator = false;
   this->conditional_mod = BRW_CONDITIONAL_NONE;
   this->predicate = BRW_PREDICATE_NONE;
   this->predicate_inverse = false;
   this->target = 0;
   this->regs_written = (dst.file == BAD_FILE ? 0 : 1);
   this->shadow_compare = false;
   this->ir = NULL;
   this->urb_write_flags = BRW_URB_WRITE_NO_FLAGS;
   this->header_size = 0;
   this->flag_subreg = 0;
   this->mlen = 0;
   this->base_mrf = 0;
   this->offset = 0;
   this->annotation = NULL;
}

vec4_instruction *
vec4_visitor::emit(vec4_instruction *inst)
{
   inst->ir = this->base_ir;
   inst->annotation = this->current_annotation;

   this->instructions.push_tail(inst);

   return inst;
}

vec4_instruction *
vec4_visitor::emit_before(bblock_t *block, vec4_instruction *inst,
                          vec4_instruction *new_inst)
{
   new_inst->ir = inst->ir;
   new_inst->annotation = inst->annotation;

   inst->insert_before(block, new_inst);

   return inst;
}

vec4_instruction *
vec4_visitor::emit(enum opcode opcode, const dst_reg &dst, const src_reg &src0,
                   const src_reg &src1, const src_reg &src2)
{
   return emit(new(mem_ctx) vec4_instruction(opcode, dst, src0, src1, src2));
}


vec4_instruction *
vec4_visitor::emit(enum opcode opcode, const dst_reg &dst, const src_reg &src0,
                   const src_reg &src1)
{
   return emit(new(mem_ctx) vec4_instruction(opcode, dst, src0, src1));
}

vec4_instruction *
vec4_visitor::emit(enum opcode opcode, const dst_reg &dst, const src_reg &src0)
{
   return emit(new(mem_ctx) vec4_instruction(opcode, dst, src0));
}

vec4_instruction *
vec4_visitor::emit(enum opcode opcode, const dst_reg &dst)
{
   return emit(new(mem_ctx) vec4_instruction(opcode, dst));
}

vec4_instruction *
vec4_visitor::emit(enum opcode opcode)
{
   return emit(new(mem_ctx) vec4_instruction(opcode, dst_reg()));
}

#define ALU1(op)							\
   vec4_instruction *							\
   vec4_visitor::op(const dst_reg &dst, const src_reg &src0)		\
   {									\
      return new(mem_ctx) vec4_instruction(BRW_OPCODE_##op, dst, src0); \
   }

#define ALU2(op)							\
   vec4_instruction *							\
   vec4_visitor::op(const dst_reg &dst, const src_reg &src0,		\
                    const src_reg &src1)				\
   {									\
      return new(mem_ctx) vec4_instruction(BRW_OPCODE_##op, dst,        \
                                           src0, src1);                 \
   }

#define ALU2_ACC(op)							\
   vec4_instruction *							\
   vec4_visitor::op(const dst_reg &dst, const src_reg &src0,		\
                    const src_reg &src1)				\
   {									\
      vec4_instruction *inst = new(mem_ctx) vec4_instruction(           \
                       BRW_OPCODE_##op, dst, src0, src1);		\
      inst->writes_accumulator = true;                                  \
      return inst;                                                      \
   }

#define ALU3(op)							\
   vec4_instruction *							\
   vec4_visitor::op(const dst_reg &dst, const src_reg &src0,		\
                    const src_reg &src1, const src_reg &src2)		\
   {									\
      assert(devinfo->gen >= 6);						\
      return new(mem_ctx) vec4_instruction(BRW_OPCODE_##op, dst,	\
					   src0, src1, src2);		\
   }

ALU1(NOT)
ALU1(MOV)
ALU1(FRC)
ALU1(RNDD)
ALU1(RNDE)
ALU1(RNDZ)
ALU1(F32TO16)
ALU1(F16TO32)
ALU2(ADD)
ALU2(MUL)
ALU2_ACC(MACH)
ALU2(AND)
ALU2(OR)
ALU2(XOR)
ALU2(DP3)
ALU2(DP4)
ALU2(DPH)
ALU2(SHL)
ALU2(SHR)
ALU2(ASR)
ALU3(LRP)
ALU1(BFREV)
ALU3(BFE)
ALU2(BFI1)
ALU3(BFI2)
ALU1(FBH)
ALU1(FBL)
ALU1(CBIT)
ALU3(MAD)
ALU2_ACC(ADDC)
ALU2_ACC(SUBB)
ALU2(MAC)

/** Gen4 predicated IF. */
vec4_instruction *
vec4_visitor::IF(enum brw_predicate predicate)
{
   vec4_instruction *inst;

   inst = new(mem_ctx) vec4_instruction(BRW_OPCODE_IF);
   inst->predicate = predicate;

   return inst;
}

/** Gen6 IF with embedded comparison. */
vec4_instruction *
vec4_visitor::IF(src_reg src0, src_reg src1,
                 enum brw_conditional_mod condition)
{
   assert(devinfo->gen == 6);

   vec4_instruction *inst;

   resolve_ud_negate(&src0);
   resolve_ud_negate(&src1);

   inst = new(mem_ctx) vec4_instruction(BRW_OPCODE_IF, dst_null_d(),
					src0, src1);
   inst->conditional_mod = condition;

   return inst;
}

/**
 * CMP: Sets the low bit of the destination channels with the result
 * of the comparison, while the upper bits are undefined, and updates
 * the flag register with the packed 16 bits of the result.
 */
vec4_instruction *
vec4_visitor::CMP(dst_reg dst, src_reg src0, src_reg src1,
                  enum brw_conditional_mod condition)
{
   vec4_instruction *inst;

   /* Take the instruction:
    *
    * CMP null<d> src0<f> src1<f>
    *
    * Original gen4 does type conversion to the destination type before
    * comparison, producing garbage results for floating point comparisons.
    *
    * The destination type doesn't matter on newer generations, so we set the
    * type to match src0 so we can compact the instruction.
    */
   dst.type = src0.type;

   resolve_ud_negate(&src0);
   resolve_ud_negate(&src1);

   inst = new(mem_ctx) vec4_instruction(BRW_OPCODE_CMP, dst, src0, src1);
   inst->conditional_mod = condition;

   return inst;
}

vec4_instruction *
vec4_visitor::SCRATCH_READ(const dst_reg &dst, const src_reg &index)
{
   vec4_instruction *inst;

   inst = new(mem_ctx) vec4_instruction(SHADER_OPCODE_GEN4_SCRATCH_READ,
					dst, index);
   inst->base_mrf = FIRST_SPILL_MRF(devinfo->gen) + 1;
   inst->mlen = 2;

   return inst;
}

vec4_instruction *
vec4_visitor::SCRATCH_WRITE(const dst_reg &dst, const src_reg &src,
                            const src_reg &index)
{
   vec4_instruction *inst;

   inst = new(mem_ctx) vec4_instruction(SHADER_OPCODE_GEN4_SCRATCH_WRITE,
					dst, src, index);
   inst->base_mrf = FIRST_SPILL_MRF(devinfo->gen);
   inst->mlen = 3;

   return inst;
}

src_reg
vec4_visitor::fix_3src_operand(const src_reg &src)
{
   /* Using vec4 uniforms in SIMD4x2 programs is difficult. You'd like to be
    * able to use vertical stride of zero to replicate the vec4 uniform, like
    *
    *    g3<0;4,1>:f - [0, 4][1, 5][2, 6][3, 7]
    *
    * But you can't, since vertical stride is always four in three-source
    * instructions. Instead, insert a MOV instruction to do the replication so
    * that the three-source instruction can consume it.
    */

   /* The MOV is only needed if the source is a uniform or immediate. */
   if (src.file != UNIFORM && src.file != IMM)
      return src;

   if (src.file == UNIFORM && brw_is_single_value_swizzle(src.swizzle))
      return src;

   dst_reg expanded = dst_reg(this, glsl_type::vec4_type);
   expanded.type = src.type;
   emit(VEC4_OPCODE_UNPACK_UNIFORM, expanded, src);
   return src_reg(expanded);
}

src_reg
vec4_visitor::resolve_source_modifiers(const src_reg &src)
{
   if (!src.abs && !src.negate)
      return src;

   dst_reg resolved = dst_reg(this, glsl_type::ivec4_type);
   resolved.type = src.type;
   emit(MOV(resolved, src));

   return src_reg(resolved);
}

src_reg
vec4_visitor::fix_math_operand(const src_reg &src)
{
   if (devinfo->gen < 6 || devinfo->gen >= 8 || src.file == BAD_FILE)
      return src;

   /* The gen6 math instruction ignores the source modifiers --
    * swizzle, abs, negate, and at least some parts of the register
    * region description.
    *
    * Rather than trying to enumerate all these cases, *always* expand the
    * operand to a temp GRF for gen6.
    *
    * For gen7, keep the operand as-is, except if immediate, which gen7 still
    * can't use.
    */

   if (devinfo->gen == 7 && src.file != IMM)
      return src;

   dst_reg expanded = dst_reg(this, glsl_type::vec4_type);
   expanded.type = src.type;
   emit(MOV(expanded, src));
   return src_reg(expanded);
}

vec4_instruction *
vec4_visitor::emit_math(enum opcode opcode,
                        const dst_reg &dst,
                        const src_reg &src0, const src_reg &src1)
{
   vec4_instruction *math =
      emit(opcode, dst, fix_math_operand(src0), fix_math_operand(src1));

   if (devinfo->gen == 6 && dst.writemask != WRITEMASK_XYZW) {
      /* MATH on Gen6 must be align1, so we can't do writemasks. */
      math->dst = dst_reg(this, glsl_type::vec4_type);
      math->dst.type = dst.type;
      math = emit(MOV(dst, src_reg(math->dst)));
   } else if (devinfo->gen < 6) {
      math->base_mrf = 1;
      math->mlen = src1.file == BAD_FILE ? 1 : 2;
   }

   return math;
}

void
vec4_visitor::emit_pack_half_2x16(dst_reg dst, src_reg src0)
{
   if (devinfo->gen < 7) {
      unreachable("ir_unop_pack_half_2x16 should be lowered");
   }

   assert(dst.type == BRW_REGISTER_TYPE_UD);
   assert(src0.type == BRW_REGISTER_TYPE_F);

   /* From the Ivybridge PRM, Vol4, Part3, Section 6.27 f32to16:
    *
    *   Because this instruction does not have a 16-bit floating-point type,
    *   the destination data type must be Word (W).
    *
    *   The destination must be DWord-aligned and specify a horizontal stride
    *   (HorzStride) of 2. The 16-bit result is stored in the lower word of
    *   each destination channel and the upper word is not modified.
    *
    * The above restriction implies that the f32to16 instruction must use
    * align1 mode, because only in align1 mode is it possible to specify
    * horizontal stride.  We choose here to defy the hardware docs and emit
    * align16 instructions.
    *
    * (I [chadv] did attempt to emit align1 instructions for VS f32to16
    * instructions. I was partially successful in that the code passed all
    * tests.  However, the code was dubiously correct and fragile, and the
    * tests were not harsh enough to probe that frailty. Not trusting the
    * code, I chose instead to remain in align16 mode in defiance of the hw
    * docs).
    *
    * I've [chadv] experimentally confirmed that, on gen7 hardware and the
    * simulator, emitting a f32to16 in align16 mode with UD as destination
    * data type is safe. The behavior differs from that specified in the PRM
    * in that the upper word of each destination channel is cleared to 0.
    */

   dst_reg tmp_dst(this, glsl_type::uvec2_type);
   src_reg tmp_src(tmp_dst);

#if 0
   /* Verify the undocumented behavior on which the following instructions
    * rely.  If f32to16 fails to clear the upper word of the X and Y channels,
    * then the result of the bit-or instruction below will be incorrect.
    *
    * You should inspect the disasm output in order to verify that the MOV is
    * not optimized away.
    */
   emit(MOV(tmp_dst, brw_imm_ud(0x12345678u)));
#endif

   /* Give tmp the form below, where "." means untouched.
    *
    *     w z          y          x w z          y          x
    *   |.|.|0x0000hhhh|0x0000llll|.|.|0x0000hhhh|0x0000llll|
    *
    * That the upper word of each write-channel be 0 is required for the
    * following bit-shift and bit-or instructions to work. Note that this
    * relies on the undocumented hardware behavior mentioned above.
    */
   tmp_dst.writemask = WRITEMASK_XY;
   emit(F32TO16(tmp_dst, src0));

   /* Give the write-channels of dst the form:
    *   0xhhhh0000
    */
   tmp_src.swizzle = BRW_SWIZZLE_YYYY;
   emit(SHL(dst, tmp_src, brw_imm_ud(16u)));

   /* Finally, give the write-channels of dst the form of packHalf2x16's
    * output:
    *   0xhhhhllll
    */
   tmp_src.swizzle = BRW_SWIZZLE_XXXX;
   emit(OR(dst, src_reg(dst), tmp_src));
}

void
vec4_visitor::emit_unpack_half_2x16(dst_reg dst, src_reg src0)
{
   if (devinfo->gen < 7) {
      unreachable("ir_unop_unpack_half_2x16 should be lowered");
   }

   assert(dst.type == BRW_REGISTER_TYPE_F);
   assert(src0.type == BRW_REGISTER_TYPE_UD);

   /* From the Ivybridge PRM, Vol4, Part3, Section 6.26 f16to32:
    *
    *   Because this instruction does not have a 16-bit floating-point type,
    *   the source data type must be Word (W). The destination type must be
    *   F (Float).
    *
    * To use W as the source data type, we must adjust horizontal strides,
    * which is only possible in align1 mode. All my [chadv] attempts at
    * emitting align1 instructions for unpackHalf2x16 failed to pass the
    * Piglit tests, so I gave up.
    *
    * I've verified that, on gen7 hardware and the simulator, it is safe to
    * emit f16to32 in align16 mode with UD as source data type.
    */

   dst_reg tmp_dst(this, glsl_type::uvec2_type);
   src_reg tmp_src(tmp_dst);

   tmp_dst.writemask = WRITEMASK_X;
   emit(AND(tmp_dst, src0, brw_imm_ud(0xffffu)));

   tmp_dst.writemask = WRITEMASK_Y;
   emit(SHR(tmp_dst, src0, brw_imm_ud(16u)));

   dst.writemask = WRITEMASK_XY;
   emit(F16TO32(dst, tmp_src));
}

void
vec4_visitor::emit_unpack_unorm_4x8(const dst_reg &dst, src_reg src0)
{
   /* Instead of splitting the 32-bit integer, shifting, and ORing it back
    * together, we can shift it by <0, 8, 16, 24>. The packed integer immediate
    * is not suitable to generate the shift values, but we can use the packed
    * vector float and a type-converting MOV.
    */
   dst_reg shift(this, glsl_type::uvec4_type);
   emit(MOV(shift, brw_imm_vf4(0x00, 0x60, 0x70, 0x78)));

   dst_reg shifted(this, glsl_type::uvec4_type);
   src0.swizzle = BRW_SWIZZLE_XXXX;
   emit(SHR(shifted, src0, src_reg(shift)));

   shifted.type = BRW_REGISTER_TYPE_UB;
   dst_reg f(this, glsl_type::vec4_type);
   emit(VEC4_OPCODE_MOV_BYTES, f, src_reg(shifted));

   emit(MUL(dst, src_reg(f), brw_imm_f(1.0f / 255.0f)));
}

void
vec4_visitor::emit_unpack_snorm_4x8(const dst_reg &dst, src_reg src0)
{
   /* Instead of splitting the 32-bit integer, shifting, and ORing it back
    * together, we can shift it by <0, 8, 16, 24>. The packed integer immediate
    * is not suitable to generate the shift values, but we can use the packed
    * vector float and a type-converting MOV.
    */
   dst_reg shift(this, glsl_type::uvec4_type);
   emit(MOV(shift, brw_imm_vf4(0x00, 0x60, 0x70, 0x78)));

   dst_reg shifted(this, glsl_type::uvec4_type);
   src0.swizzle = BRW_SWIZZLE_XXXX;
   emit(SHR(shifted, src0, src_reg(shift)));

   shifted.type = BRW_REGISTER_TYPE_B;
   dst_reg f(this, glsl_type::vec4_type);
   emit(VEC4_OPCODE_MOV_BYTES, f, src_reg(shifted));

   dst_reg scaled(this, glsl_type::vec4_type);
   emit(MUL(scaled, src_reg(f), brw_imm_f(1.0f / 127.0f)));

   dst_reg max(this, glsl_type::vec4_type);
   emit_minmax(BRW_CONDITIONAL_GE, max, src_reg(scaled), brw_imm_f(-1.0f));
   emit_minmax(BRW_CONDITIONAL_L, dst, src_reg(max), brw_imm_f(1.0f));
}

void
vec4_visitor::emit_pack_unorm_4x8(const dst_reg &dst, const src_reg &src0)
{
   dst_reg saturated(this, glsl_type::vec4_type);
   vec4_instruction *inst = emit(MOV(saturated, src0));
   inst->saturate = true;

   dst_reg scaled(this, glsl_type::vec4_type);
   emit(MUL(scaled, src_reg(saturated), brw_imm_f(255.0f)));

   dst_reg rounded(this, glsl_type::vec4_type);
   emit(RNDE(rounded, src_reg(scaled)));

   dst_reg u(this, glsl_type::uvec4_type);
   emit(MOV(u, src_reg(rounded)));

   src_reg bytes(u);
   emit(VEC4_OPCODE_PACK_BYTES, dst, bytes);
}

void
vec4_visitor::emit_pack_snorm_4x8(const dst_reg &dst, const src_reg &src0)
{
   dst_reg max(this, glsl_type::vec4_type);
   emit_minmax(BRW_CONDITIONAL_GE, max, src0, brw_imm_f(-1.0f));

   dst_reg min(this, glsl_type::vec4_type);
   emit_minmax(BRW_CONDITIONAL_L, min, src_reg(max), brw_imm_f(1.0f));

   dst_reg scaled(this, glsl_type::vec4_type);
   emit(MUL(scaled, src_reg(min), brw_imm_f(127.0f)));

   dst_reg rounded(this, glsl_type::vec4_type);
   emit(RNDE(rounded, src_reg(scaled)));

   dst_reg i(this, glsl_type::ivec4_type);
   emit(MOV(i, src_reg(rounded)));

   src_reg bytes(i);
   emit(VEC4_OPCODE_PACK_BYTES, dst, bytes);
}

/**
 * Returns the minimum number of vec4 elements needed to pack a type.
 *
 * For simple types, it will return 1 (a single vec4); for matrices, the
 * number of columns; for array and struct, the sum of the vec4_size of
 * each of its elements; and for sampler and atomic, zero.
 *
 * This method is useful to calculate how much register space is needed to
 * store a particular type.
 */
extern "C" int
type_size_vec4(const struct glsl_type *type)
{
   unsigned int i;
   int size;

   switch (type->base_type) {
   case GLSL_TYPE_UINT:
   case GLSL_TYPE_INT:
   case GLSL_TYPE_FLOAT:
   case GLSL_TYPE_BOOL:
      if (type->is_matrix()) {
	 return type->matrix_columns;
      } else {
	 /* Regardless of size of vector, it gets a vec4. This is bad
	  * packing for things like floats, but otherwise arrays become a
	  * mess.  Hopefully a later pass over the code can pack scalars
	  * down if appropriate.
	  */
	 return 1;
      }
   case GLSL_TYPE_ARRAY:
      assert(type->length > 0);
      return type_size_vec4(type->fields.array) * type->length;
   case GLSL_TYPE_STRUCT:
      size = 0;
      for (i = 0; i < type->length; i++) {
	 size += type_size_vec4(type->fields.structure[i].type);
      }
      return size;
   case GLSL_TYPE_SUBROUTINE:
      return 1;

   case GLSL_TYPE_SAMPLER:
      /* Samplers take up no register space, since they're baked in at
       * link time.
       */
      return 0;
   case GLSL_TYPE_ATOMIC_UINT:
      return 0;
   case GLSL_TYPE_IMAGE:
      return DIV_ROUND_UP(BRW_IMAGE_PARAM_SIZE, 4);
   case GLSL_TYPE_VOID:
   case GLSL_TYPE_DOUBLE:
   case GLSL_TYPE_ERROR:
   case GLSL_TYPE_INTERFACE:
   case GLSL_TYPE_FUNCTION:
      unreachable("not reached");
   }

   return 0;
}

src_reg::src_reg(class vec4_visitor *v, const struct glsl_type *type)
{
   init();

   this->file = VGRF;
   this->nr = v->alloc.allocate(type_size_vec4(type));

   if (type->is_array() || type->is_record()) {
      this->swizzle = BRW_SWIZZLE_NOOP;
   } else {
      this->swizzle = brw_swizzle_for_size(type->vector_elements);
   }

   this->type = brw_type_for_base_type(type);
}

src_reg::src_reg(class vec4_visitor *v, const struct glsl_type *type, int size)
{
   assert(size > 0);

   init();

   this->file = VGRF;
   this->nr = v->alloc.allocate(type_size_vec4(type) * size);

   this->swizzle = BRW_SWIZZLE_NOOP;

   this->type = brw_type_for_base_type(type);
}

dst_reg::dst_reg(class vec4_visitor *v, const struct glsl_type *type)
{
   init();

   this->file = VGRF;
   this->nr = v->alloc.allocate(type_size_vec4(type));

   if (type->is_array() || type->is_record()) {
      this->writemask = WRITEMASK_XYZW;
   } else {
      this->writemask = (1 << type->vector_elements) - 1;
   }

   this->type = brw_type_for_base_type(type);
}

vec4_instruction *
vec4_visitor::emit_minmax(enum brw_conditional_mod conditionalmod, dst_reg dst,
                          src_reg src0, src_reg src1)
{
   vec4_instruction *inst;

   if (devinfo->gen >= 6) {
      inst = emit(BRW_OPCODE_SEL, dst, src0, src1);
      inst->conditional_mod = conditionalmod;
   } else {
      emit(CMP(dst, src0, src1, conditionalmod));

      inst = emit(BRW_OPCODE_SEL, dst, src0, src1);
      inst->predicate = BRW_PREDICATE_NORMAL;
   }

   return inst;
}

vec4_instruction *
vec4_visitor::emit_lrp(const dst_reg &dst,
                       const src_reg &x, const src_reg &y, const src_reg &a)
{
   if (devinfo->gen >= 6) {
      /* Note that the instruction's argument order is reversed from GLSL
       * and the IR.
       */
     return emit(LRP(dst, fix_3src_operand(a), fix_3src_operand(y),
                     fix_3src_operand(x)));
   } else {
      /* Earlier generations don't support three source operations, so we
       * need to emit x*(1-a) + y*a.
       */
      dst_reg y_times_a           = dst_reg(this, glsl_type::vec4_type);
      dst_reg one_minus_a         = dst_reg(this, glsl_type::vec4_type);
      dst_reg x_times_one_minus_a = dst_reg(this, glsl_type::vec4_type);
      y_times_a.writemask           = dst.writemask;
      one_minus_a.writemask         = dst.writemask;
      x_times_one_minus_a.writemask = dst.writemask;

      emit(MUL(y_times_a, y, a));
      emit(ADD(one_minus_a, negate(a), brw_imm_f(1.0f)));
      emit(MUL(x_times_one_minus_a, x, src_reg(one_minus_a)));
      return emit(ADD(dst, src_reg(x_times_one_minus_a), src_reg(y_times_a)));
   }
}

/**
 * Emits the instructions needed to perform a pull constant load. before_block
 * and before_inst can be NULL in which case the instruction will be appended
 * to the end of the instruction list.
 */
void
vec4_visitor::emit_pull_constant_load_reg(dst_reg dst,
                                          src_reg surf_index,
                                          src_reg offset_reg,
                                          bblock_t *before_block,
                                          vec4_instruction *before_inst)
{
   assert((before_inst == NULL && before_block == NULL) ||
          (before_inst && before_block));

   vec4_instruction *pull;

   if (devinfo->gen >= 9) {
      /* Gen9+ needs a message header in order to use SIMD4x2 mode */
      src_reg header(this, glsl_type::uvec4_type, 2);

      pull = new(mem_ctx)
         vec4_instruction(VS_OPCODE_SET_SIMD4X2_HEADER_GEN9,
                          dst_reg(header));

      if (before_inst)
         emit_before(before_block, before_inst, pull);
      else
         emit(pull);

      dst_reg index_reg = retype(offset(dst_reg(header), 1),
                                 offset_reg.type);
      pull = MOV(writemask(index_reg, WRITEMASK_X), offset_reg);

      if (before_inst)
         emit_before(before_block, before_inst, pull);
      else
         emit(pull);

      pull = new(mem_ctx) vec4_instruction(VS_OPCODE_PULL_CONSTANT_LOAD_GEN7,
                                           dst,
                                           surf_index,
                                           header);
      pull->mlen = 2;
      pull->header_size = 1;
   } else if (devinfo->gen >= 7) {
      dst_reg grf_offset = dst_reg(this, glsl_type::int_type);

      grf_offset.type = offset_reg.type;

      pull = MOV(grf_offset, offset_reg);

      if (before_inst)
         emit_before(before_block, before_inst, pull);
      else
         emit(pull);

      pull = new(mem_ctx) vec4_instruction(VS_OPCODE_PULL_CONSTANT_LOAD_GEN7,
                                           dst,
                                           surf_index,
                                           src_reg(grf_offset));
      pull->mlen = 1;
   } else {
      pull = new(mem_ctx) vec4_instruction(VS_OPCODE_PULL_CONSTANT_LOAD,
                                           dst,
                                           surf_index,
                                           offset_reg);
      pull->base_mrf = FIRST_PULL_LOAD_MRF(devinfo->gen) + 1;
      pull->mlen = 1;
   }

   if (before_inst)
      emit_before(before_block, before_inst, pull);
   else
      emit(pull);
}

src_reg
vec4_visitor::emit_uniformize(const src_reg &src)
{
   const src_reg chan_index(this, glsl_type::uint_type);
   const dst_reg dst = retype(dst_reg(this, glsl_type::uint_type),
                              src.type);

   emit(SHADER_OPCODE_FIND_LIVE_CHANNEL, dst_reg(chan_index))
      ->force_writemask_all = true;
   emit(SHADER_OPCODE_BROADCAST, dst, src, chan_index)
      ->force_writemask_all = true;

   return src_reg(dst);
}

src_reg
vec4_visitor::emit_mcs_fetch(const glsl_type *coordinate_type,
                             src_reg coordinate, src_reg sampler)
{
   vec4_instruction *inst =
      new(mem_ctx) vec4_instruction(SHADER_OPCODE_TXF_MCS,
                                    dst_reg(this, glsl_type::uvec4_type));
   inst->base_mrf = 2;
   inst->src[1] = sampler;

   int param_base;

   if (devinfo->gen >= 9) {
      /* Gen9+ needs a message header in order to use SIMD4x2 mode */
      vec4_instruction *header_inst = new(mem_ctx)
         vec4_instruction(VS_OPCODE_SET_SIMD4X2_HEADER_GEN9,
                          dst_reg(MRF, inst->base_mrf));

      emit(header_inst);

      inst->mlen = 2;
      inst->header_size = 1;
      param_base = inst->base_mrf + 1;
   } else {
      inst->mlen = 1;
      param_base = inst->base_mrf;
   }

   /* parameters are: u, v, r, lod; lod will always be zero due to api restrictions */
   int coord_mask = (1 << coordinate_type->vector_elements) - 1;
   int zero_mask = 0xf & ~coord_mask;

   emit(MOV(dst_reg(MRF, param_base, coordinate_type, coord_mask),
            coordinate));

   emit(MOV(dst_reg(MRF, param_base, coordinate_type, zero_mask),
            brw_imm_d(0)));

   emit(inst);
   return src_reg(inst->dst);
}

bool
vec4_visitor::is_high_sampler(src_reg sampler)
{
   if (devinfo->gen < 8 && !devinfo->is_haswell)
      return false;

   return sampler.file != IMM || sampler.ud >= 16;
}

void
vec4_visitor::emit_texture(ir_texture_opcode op,
                           dst_reg dest,
                           const glsl_type *dest_type,
                           src_reg coordinate,
                           int coord_components,
                           src_reg shadow_comparitor,
                           src_reg lod, src_reg lod2,
                           src_reg sample_index,
                           uint32_t constant_offset,
                           src_reg offset_value,
                           src_reg mcs,
                           bool is_cube_array,
                           uint32_t surface,
                           src_reg surface_reg,
                           uint32_t sampler,
                           src_reg sampler_reg)
{
   /* The sampler can only meaningfully compute LOD for fragment shader
    * messages. For all other stages, we change the opcode to TXL and hardcode
    * the LOD to 0.
    *
    * textureQueryLevels() is implemented in terms of TXS so we need to pass a
    * valid LOD argument.
    */
   if (op == ir_tex || op == ir_query_levels) {
      assert(lod.file == BAD_FILE);
      lod = brw_imm_f(0.0f);
   }

   enum opcode opcode;
   switch (op) {
   case ir_tex: opcode = SHADER_OPCODE_TXL; break;
   case ir_txl: opcode = SHADER_OPCODE_TXL; break;
   case ir_txd: opcode = SHADER_OPCODE_TXD; break;
   case ir_txf: opcode = SHADER_OPCODE_TXF; break;
   case ir_txf_ms: opcode = (devinfo->gen >= 9 ? SHADER_OPCODE_TXF_CMS_W :
                             SHADER_OPCODE_TXF_CMS); break;
   case ir_txs: opcode = SHADER_OPCODE_TXS; break;
   case ir_tg4: opcode = offset_value.file != BAD_FILE
                         ? SHADER_OPCODE_TG4_OFFSET : SHADER_OPCODE_TG4; break;
   case ir_query_levels: opcode = SHADER_OPCODE_TXS; break;
   case ir_texture_samples: opcode = SHADER_OPCODE_SAMPLEINFO; break;
   case ir_txb:
      unreachable("TXB is not valid for vertex shaders.");
   case ir_lod:
      unreachable("LOD is not valid for vertex shaders.");
   case ir_samples_identical: {
      /* There are some challenges implementing this for vec4, and it seems
       * unlikely to be used anyway.  For now, just return false ways.
       */
      emit(MOV(dest, brw_imm_ud(0u)));
      return;
   }
   default:
      unreachable("Unrecognized tex op");
   }

   vec4_instruction *inst = new(mem_ctx) vec4_instruction(opcode, dest);

   inst->offset = constant_offset;

   /* The message header is necessary for:
    * - Gen4 (always)
    * - Gen9+ for selecting SIMD4x2
    * - Texel offsets
    * - Gather channel selection
    * - Sampler indices too large to fit in a 4-bit value.
    * - Sampleinfo message - takes no parameters, but mlen = 0 is illegal
    */
   inst->header_size =
      (devinfo->gen < 5 || devinfo->gen >= 9 ||
       inst->offset != 0 || op == ir_tg4 ||
       op == ir_texture_samples ||
       is_high_sampler(sampler_reg)) ? 1 : 0;
   inst->base_mrf = 2;
   inst->mlen = inst->header_size;
   inst->dst.writemask = WRITEMASK_XYZW;
   inst->shadow_compare = shadow_comparitor.file != BAD_FILE;

   inst->src[1] = surface_reg;
   inst->src[2] = sampler_reg;

   /* MRF for the first parameter */
   int param_base = inst->base_mrf + inst->header_size;

   if (op == ir_txs || op == ir_query_levels) {
      int writemask = devinfo->gen == 4 ? WRITEMASK_W : WRITEMASK_X;
      emit(MOV(dst_reg(MRF, param_base, lod.type, writemask), lod));
      inst->mlen++;
   } else if (op == ir_texture_samples) {
      inst->dst.writemask = WRITEMASK_X;
   } else {
      /* Load the coordinate */
      /* FINISHME: gl_clamp_mask and saturate */
      int coord_mask = (1 << coord_components) - 1;
      int zero_mask = 0xf & ~coord_mask;

      emit(MOV(dst_reg(MRF, param_base, coordinate.type, coord_mask),
               coordinate));
      inst->mlen++;

      if (zero_mask != 0) {
         emit(MOV(dst_reg(MRF, param_base, coordinate.type, zero_mask),
                  brw_imm_d(0)));
      }
      /* Load the shadow comparitor */
      if (shadow_comparitor.file != BAD_FILE && op != ir_txd && (op != ir_tg4 || offset_value.file == BAD_FILE)) {
	 emit(MOV(dst_reg(MRF, param_base + 1, shadow_comparitor.type,
			  WRITEMASK_X),
		  shadow_comparitor));
	 inst->mlen++;
      }

      /* Load the LOD info */
      if (op == ir_tex || op == ir_txl) {
	 int mrf, writemask;
	 if (devinfo->gen >= 5) {
	    mrf = param_base + 1;
	    if (shadow_comparitor.file != BAD_FILE) {
	       writemask = WRITEMASK_Y;
	       /* mlen already incremented */
	    } else {
	       writemask = WRITEMASK_X;
	       inst->mlen++;
	    }
	 } else /* devinfo->gen == 4 */ {
	    mrf = param_base;
	    writemask = WRITEMASK_W;
	 }
	 emit(MOV(dst_reg(MRF, mrf, lod.type, writemask), lod));
      } else if (op == ir_txf) {
         emit(MOV(dst_reg(MRF, param_base, lod.type, WRITEMASK_W), lod));
      } else if (op == ir_txf_ms) {
         emit(MOV(dst_reg(MRF, param_base + 1, sample_index.type, WRITEMASK_X),
                  sample_index));
         if (opcode == SHADER_OPCODE_TXF_CMS_W) {
            /* MCS data is stored in the first two channels of ‘mcs’, but we
             * need to get it into the .y and .z channels of the second vec4
             * of params.
             */
            mcs.swizzle = BRW_SWIZZLE4(0, 0, 1, 1);
            emit(MOV(dst_reg(MRF, param_base + 1,
                             glsl_type::uint_type, WRITEMASK_YZ),
                     mcs));
         } else if (devinfo->gen >= 7) {
            /* MCS data is in the first channel of `mcs`, but we need to get it into
             * the .y channel of the second vec4 of params, so replicate .x across
             * the whole vec4 and then mask off everything except .y
             */
            mcs.swizzle = BRW_SWIZZLE_XXXX;
            emit(MOV(dst_reg(MRF, param_base + 1, glsl_type::uint_type, WRITEMASK_Y),
                     mcs));
         }
         inst->mlen++;
      } else if (op == ir_txd) {
         const brw_reg_type type = lod.type;

	 if (devinfo->gen >= 5) {
	    lod.swizzle = BRW_SWIZZLE4(SWIZZLE_X,SWIZZLE_X,SWIZZLE_Y,SWIZZLE_Y);
	    lod2.swizzle = BRW_SWIZZLE4(SWIZZLE_X,SWIZZLE_X,SWIZZLE_Y,SWIZZLE_Y);
	    emit(MOV(dst_reg(MRF, param_base + 1, type, WRITEMASK_XZ), lod));
	    emit(MOV(dst_reg(MRF, param_base + 1, type, WRITEMASK_YW), lod2));
	    inst->mlen++;

	    if (dest_type->vector_elements == 3 || shadow_comparitor.file != BAD_FILE) {
	       lod.swizzle = BRW_SWIZZLE_ZZZZ;
	       lod2.swizzle = BRW_SWIZZLE_ZZZZ;
	       emit(MOV(dst_reg(MRF, param_base + 2, type, WRITEMASK_X), lod));
	       emit(MOV(dst_reg(MRF, param_base + 2, type, WRITEMASK_Y), lod2));
	       inst->mlen++;

               if (shadow_comparitor.file != BAD_FILE) {
                  emit(MOV(dst_reg(MRF, param_base + 2,
                                   shadow_comparitor.type, WRITEMASK_Z),
                           shadow_comparitor));
               }
	    }
	 } else /* devinfo->gen == 4 */ {
	    emit(MOV(dst_reg(MRF, param_base + 1, type, WRITEMASK_XYZ), lod));
	    emit(MOV(dst_reg(MRF, param_base + 2, type, WRITEMASK_XYZ), lod2));
	    inst->mlen += 2;
	 }
      } else if (op == ir_tg4 && offset_value.file != BAD_FILE) {
         if (shadow_comparitor.file != BAD_FILE) {
            emit(MOV(dst_reg(MRF, param_base, shadow_comparitor.type, WRITEMASK_W),
                     shadow_comparitor));
         }

         emit(MOV(dst_reg(MRF, param_base + 1, glsl_type::ivec2_type, WRITEMASK_XY),
                  offset_value));
         inst->mlen++;
      }
   }

   emit(inst);

   /* fixup num layers (z) for cube arrays: hardware returns faces * layers;
    * spec requires layers.
    */
   if (op == ir_txs && is_cube_array) {
      emit_math(SHADER_OPCODE_INT_QUOTIENT,
                writemask(inst->dst, WRITEMASK_Z),
                src_reg(inst->dst), brw_imm_d(6));
   }

   if (devinfo->gen == 6 && op == ir_tg4) {
      emit_gen6_gather_wa(key_tex->gen6_gather_wa[surface], inst->dst);
   }

   if (op == ir_query_levels) {
      /* # levels is in .w */
      src_reg swizzled(dest);
      swizzled.swizzle = BRW_SWIZZLE4(SWIZZLE_W, SWIZZLE_W,
                                      SWIZZLE_W, SWIZZLE_W);
      emit(MOV(dest, swizzled));
   }
}

/**
 * Apply workarounds for Gen6 gather with UINT/SINT
 */
void
vec4_visitor::emit_gen6_gather_wa(uint8_t wa, dst_reg dst)
{
   if (!wa)
      return;

   int width = (wa & WA_8BIT) ? 8 : 16;
   dst_reg dst_f = dst;
   dst_f.type = BRW_REGISTER_TYPE_F;

   /* Convert from UNORM to UINT */
   emit(MUL(dst_f, src_reg(dst_f), brw_imm_f((float)((1 << width) - 1))));
   emit(MOV(dst, src_reg(dst_f)));

   if (wa & WA_SIGN) {
      /* Reinterpret the UINT value as a signed INT value by
       * shifting the sign bit into place, then shifting back
       * preserving sign.
       */
<<<<<<< HEAD
      emit(SHL(dst, src_reg(dst), src_reg(32 - width)));
      emit(ASR(dst, src_reg(dst), src_reg(32 - width)));
   }
}

/**
 * Set up the gather channel based on the swizzle, for gather4.
 */
uint32_t
vec4_visitor::gather_channel(unsigned gather_component,
                             uint32_t surface, uint32_t sampler)
{
   int swiz = GET_SWZ(key_tex->swizzles[sampler], gather_component);
   switch (swiz) {
      case SWIZZLE_X: return 0;
      case SWIZZLE_Y:
         /* gather4 sampler is broken for green channel on RG32F --
          * we must ask for blue instead.
          */
         if (key_tex->gather_channel_quirk_mask & (1 << surface))
            return 2;
         return 1;
      case SWIZZLE_Z: return 2;
      case SWIZZLE_W: return 3;
      default:
         unreachable("Not reached"); /* zero, one swizzles handled already */
   }
}

void
vec4_visitor::swizzle_result(ir_texture_opcode op, dst_reg dest,
                             src_reg orig_val, uint32_t sampler,
                             const glsl_type *dest_type)
{
   int s = key_tex->swizzles[sampler];

   dst_reg swizzled_result = dest;

   if (op == ir_query_levels) {
      /* # levels is in .w */
      orig_val.swizzle = BRW_SWIZZLE4(SWIZZLE_W, SWIZZLE_W, SWIZZLE_W, SWIZZLE_W);
      emit(MOV(swizzled_result, orig_val));
      return;
   }

   if (op == ir_txs || dest_type == glsl_type::float_type
			|| s == SWIZZLE_NOOP || op == ir_tg4) {
      emit(MOV(swizzled_result, orig_val));
      return;
   }


   int zero_mask = 0, one_mask = 0, copy_mask = 0;
   int swizzle[4] = {0};

   for (int i = 0; i < 4; i++) {
      switch (GET_SWZ(s, i)) {
      case SWIZZLE_ZERO:
	 zero_mask |= (1 << i);
	 break;
      case SWIZZLE_ONE:
	 one_mask |= (1 << i);
	 break;
      default:
	 copy_mask |= (1 << i);
	 swizzle[i] = GET_SWZ(s, i);
	 break;
      }
   }

   if (copy_mask) {
      orig_val.swizzle = BRW_SWIZZLE4(swizzle[0], swizzle[1], swizzle[2], swizzle[3]);
      swizzled_result.writemask = copy_mask;
      emit(MOV(swizzled_result, orig_val));
   }

   if (zero_mask) {
      swizzled_result.writemask = zero_mask;
      emit(MOV(swizzled_result, src_reg(0.0f)));
   }

   if (one_mask) {
      swizzled_result.writemask = one_mask;
      emit(MOV(swizzled_result, src_reg(1.0f)));
=======
      emit(SHL(dst, src_reg(dst), brw_imm_d(32 - width)));
      emit(ASR(dst, src_reg(dst), brw_imm_d(32 - width)));
>>>>>>> d9b8fde9
   }
}

void
vec4_visitor::gs_emit_vertex(int stream_id)
{
   unreachable("not reached");
}

void
vec4_visitor::gs_end_primitive()
{
   unreachable("not reached");
}

void
vec4_visitor::emit_untyped_atomic(unsigned atomic_op, unsigned surf_index,
                                  dst_reg dst, src_reg surf_offset,
                                  src_reg src0, src_reg src1)
{
   unsigned mlen = 1 + (src0.file != BAD_FILE) + (src1.file != BAD_FILE);
   src_reg src_payload(this, glsl_type::uint_type, mlen);
   dst_reg payload(src_payload);
   payload.writemask = WRITEMASK_X;

   /* Set the atomic operation offset. */
   emit(MOV(offset(payload, 0), surf_offset));
   unsigned i = 1;

   /* Set the atomic operation arguments. */
   if (src0.file != BAD_FILE) {
      emit(MOV(offset(payload, i), src0));
      i++;
   }

   if (src1.file != BAD_FILE) {
      emit(MOV(offset(payload, i), src1));
      i++;
   }

   /* Emit the instruction.  Note that this maps to the normal SIMD8
    * untyped atomic message on Ivy Bridge, but that's OK because
    * unused channels will be masked out.
    */
   vec4_instruction *inst = emit(SHADER_OPCODE_UNTYPED_ATOMIC, dst,
                                 src_payload,
                                 brw_imm_ud(surf_index), brw_imm_ud(atomic_op));
   inst->mlen = mlen;
}

void
vec4_visitor::emit_untyped_surface_read(unsigned surf_index, dst_reg dst,
                                        src_reg surf_offset)
{
   dst_reg offset(this, glsl_type::uint_type);
   offset.writemask = WRITEMASK_X;

   /* Set the surface read offset. */
   emit(MOV(offset, surf_offset));

   /* Emit the instruction.  Note that this maps to the normal SIMD8
    * untyped surface read message, but that's OK because unused
    * channels will be masked out.
    */
   vec4_instruction *inst = emit(SHADER_OPCODE_UNTYPED_SURFACE_READ, dst,
                                 src_reg(offset),
                                 brw_imm_ud(surf_index), brw_imm_d(1));
   inst->mlen = 1;
}

void
vec4_visitor::emit_ndc_computation()
{
   if (output_reg[VARYING_SLOT_POS].file == BAD_FILE)
      return;

   /* Get the position */
   src_reg pos = src_reg(output_reg[VARYING_SLOT_POS]);

   /* Build ndc coords, which are (x/w, y/w, z/w, 1/w) */
   dst_reg ndc = dst_reg(this, glsl_type::vec4_type);
   output_reg[BRW_VARYING_SLOT_NDC] = ndc;

   current_annotation = "NDC";
   dst_reg ndc_w = ndc;
   ndc_w.writemask = WRITEMASK_W;
   src_reg pos_w = pos;
   pos_w.swizzle = BRW_SWIZZLE4(SWIZZLE_W, SWIZZLE_W, SWIZZLE_W, SWIZZLE_W);
   emit_math(SHADER_OPCODE_RCP, ndc_w, pos_w);

   dst_reg ndc_xyz = ndc;
   ndc_xyz.writemask = WRITEMASK_XYZ;

   emit(MUL(ndc_xyz, pos, src_reg(ndc_w)));
}

void
vec4_visitor::emit_psiz_and_flags(dst_reg reg)
{
   if (devinfo->gen < 6 &&
       ((prog_data->vue_map.slots_valid & VARYING_BIT_PSIZ) ||
        output_reg[VARYING_SLOT_CLIP_DIST0].file != BAD_FILE ||
        devinfo->has_negative_rhw_bug)) {
      dst_reg header1 = dst_reg(this, glsl_type::uvec4_type);
      dst_reg header1_w = header1;
      header1_w.writemask = WRITEMASK_W;

      emit(MOV(header1, brw_imm_ud(0u)));

      if (prog_data->vue_map.slots_valid & VARYING_BIT_PSIZ) {
	 src_reg psiz = src_reg(output_reg[VARYING_SLOT_PSIZ]);

	 current_annotation = "Point size";
	 emit(MUL(header1_w, psiz, brw_imm_f((float)(1 << 11))));
	 emit(AND(header1_w, src_reg(header1_w), brw_imm_d(0x7ff << 8)));
      }

      if (output_reg[VARYING_SLOT_CLIP_DIST0].file != BAD_FILE) {
         current_annotation = "Clipping flags";
         dst_reg flags0 = dst_reg(this, glsl_type::uint_type);
         dst_reg flags1 = dst_reg(this, glsl_type::uint_type);

         emit(CMP(dst_null_f(), src_reg(output_reg[VARYING_SLOT_CLIP_DIST0]), brw_imm_f(0.0f), BRW_CONDITIONAL_L));
         emit(VS_OPCODE_UNPACK_FLAGS_SIMD4X2, flags0, brw_imm_d(0));
         emit(OR(header1_w, src_reg(header1_w), src_reg(flags0)));

         emit(CMP(dst_null_f(), src_reg(output_reg[VARYING_SLOT_CLIP_DIST1]), brw_imm_f(0.0f), BRW_CONDITIONAL_L));
         emit(VS_OPCODE_UNPACK_FLAGS_SIMD4X2, flags1, brw_imm_d(0));
         emit(SHL(flags1, src_reg(flags1), brw_imm_d(4)));
         emit(OR(header1_w, src_reg(header1_w), src_reg(flags1)));
      }

      /* i965 clipping workaround:
       * 1) Test for -ve rhw
       * 2) If set,
       *      set ndc = (0,0,0,0)
       *      set ucp[6] = 1
       *
       * Later, clipping will detect ucp[6] and ensure the primitive is
       * clipped against all fixed planes.
       */
      if (devinfo->has_negative_rhw_bug &&
          output_reg[BRW_VARYING_SLOT_NDC].file != BAD_FILE) {
         src_reg ndc_w = src_reg(output_reg[BRW_VARYING_SLOT_NDC]);
         ndc_w.swizzle = BRW_SWIZZLE_WWWW;
         emit(CMP(dst_null_f(), ndc_w, brw_imm_f(0.0f), BRW_CONDITIONAL_L));
         vec4_instruction *inst;
         inst = emit(OR(header1_w, src_reg(header1_w), brw_imm_ud(1u << 6)));
         inst->predicate = BRW_PREDICATE_NORMAL;
         output_reg[BRW_VARYING_SLOT_NDC].type = BRW_REGISTER_TYPE_F;
         inst = emit(MOV(output_reg[BRW_VARYING_SLOT_NDC], brw_imm_f(0.0f)));
         inst->predicate = BRW_PREDICATE_NORMAL;
      }

      emit(MOV(retype(reg, BRW_REGISTER_TYPE_UD), src_reg(header1)));
   } else if (devinfo->gen < 6) {
      emit(MOV(retype(reg, BRW_REGISTER_TYPE_UD), brw_imm_ud(0u)));
   } else {
      emit(MOV(retype(reg, BRW_REGISTER_TYPE_D), brw_imm_d(0)));
      if (prog_data->vue_map.slots_valid & VARYING_BIT_PSIZ) {
         dst_reg reg_w = reg;
         reg_w.writemask = WRITEMASK_W;
         src_reg reg_as_src = src_reg(output_reg[VARYING_SLOT_PSIZ]);
         reg_as_src.type = reg_w.type;
         reg_as_src.swizzle = brw_swizzle_for_size(1);
         emit(MOV(reg_w, reg_as_src));
      }
      if (prog_data->vue_map.slots_valid & VARYING_BIT_LAYER) {
         dst_reg reg_y = reg;
         reg_y.writemask = WRITEMASK_Y;
         reg_y.type = BRW_REGISTER_TYPE_D;
         output_reg[VARYING_SLOT_LAYER].type = reg_y.type;
         emit(MOV(reg_y, src_reg(output_reg[VARYING_SLOT_LAYER])));
      }
      if (prog_data->vue_map.slots_valid & VARYING_BIT_VIEWPORT) {
         dst_reg reg_z = reg;
         reg_z.writemask = WRITEMASK_Z;
         reg_z.type = BRW_REGISTER_TYPE_D;
         output_reg[VARYING_SLOT_VIEWPORT].type = reg_z.type;
         emit(MOV(reg_z, src_reg(output_reg[VARYING_SLOT_VIEWPORT])));
      }
   }
}

vec4_instruction *
vec4_visitor::emit_generic_urb_slot(dst_reg reg, int varying)
{
   assert(varying < VARYING_SLOT_MAX);
   assert(output_reg[varying].type == reg.type);
   current_annotation = output_reg_annotation[varying];
   if (output_reg[varying].file != BAD_FILE)
      return emit(MOV(reg, src_reg(output_reg[varying])));
   else
      return NULL;
}

void
vec4_visitor::emit_urb_slot(dst_reg reg, int varying)
{
   reg.type = BRW_REGISTER_TYPE_F;
   output_reg[varying].type = reg.type;

   switch (varying) {
   case VARYING_SLOT_PSIZ:
   {
      /* PSIZ is always in slot 0, and is coupled with other flags. */
      current_annotation = "indices, point width, clip flags";
      emit_psiz_and_flags(reg);
      break;
   }
   case BRW_VARYING_SLOT_NDC:
      current_annotation = "NDC";
      if (output_reg[BRW_VARYING_SLOT_NDC].file != BAD_FILE)
         emit(MOV(reg, src_reg(output_reg[BRW_VARYING_SLOT_NDC])));
      break;
   case VARYING_SLOT_POS:
      current_annotation = "gl_Position";
      if (output_reg[VARYING_SLOT_POS].file != BAD_FILE)
         emit(MOV(reg, src_reg(output_reg[VARYING_SLOT_POS])));
      break;
   case VARYING_SLOT_EDGE:
      /* This is present when doing unfilled polygons.  We're supposed to copy
       * the edge flag from the user-provided vertex array
       * (glEdgeFlagPointer), or otherwise we'll copy from the current value
       * of that attribute (starts as 1.0f).  This is then used in clipping to
       * determine which edges should be drawn as wireframe.
       */
      current_annotation = "edge flag";
      emit(MOV(reg, src_reg(dst_reg(ATTR, VERT_ATTRIB_EDGEFLAG,
                                    glsl_type::float_type, WRITEMASK_XYZW))));
      break;
   case BRW_VARYING_SLOT_PAD:
      /* No need to write to this slot */
      break;
   default:
      emit_generic_urb_slot(reg, varying);
      break;
   }
}

static int
align_interleaved_urb_mlen(const struct brw_device_info *devinfo, int mlen)
{
   if (devinfo->gen >= 6) {
      /* URB data written (does not include the message header reg) must
       * be a multiple of 256 bits, or 2 VS registers.  See vol5c.5,
       * section 5.4.3.2.2: URB_INTERLEAVED.
       *
       * URB entries are allocated on a multiple of 1024 bits, so an
       * extra 128 bits written here to make the end align to 256 is
       * no problem.
       */
      if ((mlen % 2) != 1)
	 mlen++;
   }

   return mlen;
}


/**
 * Generates the VUE payload plus the necessary URB write instructions to
 * output it.
 *
 * The VUE layout is documented in Volume 2a.
 */
void
vec4_visitor::emit_vertex()
{
   /* MRF 0 is reserved for the debugger, so start with message header
    * in MRF 1.
    */
   int base_mrf = 1;
   int mrf = base_mrf;
   /* In the process of generating our URB write message contents, we
    * may need to unspill a register or load from an array.  Those
    * reads would use MRFs 14-15.
    */
   int max_usable_mrf = FIRST_SPILL_MRF(devinfo->gen);

   /* The following assertion verifies that max_usable_mrf causes an
    * even-numbered amount of URB write data, which will meet gen6's
    * requirements for length alignment.
    */
   assert ((max_usable_mrf - base_mrf) % 2 == 0);

   /* First mrf is the g0-based message header containing URB handles and
    * such.
    */
   emit_urb_write_header(mrf++);

   if (devinfo->gen < 6) {
      emit_ndc_computation();
   }

   /* We may need to split this up into several URB writes, so do them in a
    * loop.
    */
   int slot = 0;
   bool complete = false;
   do {
      /* URB offset is in URB row increments, and each of our MRFs is half of
       * one of those, since we're doing interleaved writes.
       */
      int offset = slot / 2;

      mrf = base_mrf + 1;
      for (; slot < prog_data->vue_map.num_slots; ++slot) {
         emit_urb_slot(dst_reg(MRF, mrf++),
                       prog_data->vue_map.slot_to_varying[slot]);

         /* If this was max_usable_mrf, we can't fit anything more into this
          * URB WRITE. Same thing if we reached the maximum length available.
          */
         if (mrf > max_usable_mrf ||
             align_interleaved_urb_mlen(devinfo, mrf - base_mrf + 1) > BRW_MAX_MSG_LENGTH) {
            slot++;
            break;
         }
      }

      complete = slot >= prog_data->vue_map.num_slots;
      current_annotation = "URB write";
      vec4_instruction *inst = emit_urb_write_opcode(complete);
      inst->base_mrf = base_mrf;
      inst->mlen = align_interleaved_urb_mlen(devinfo, mrf - base_mrf);
      inst->offset += offset;
   } while(!complete);
}


src_reg
vec4_visitor::get_scratch_offset(bblock_t *block, vec4_instruction *inst,
				 src_reg *reladdr, int reg_offset)
{
   /* Because we store the values to scratch interleaved like our
    * vertex data, we need to scale the vec4 index by 2.
    */
   int message_header_scale = 2;

   /* Pre-gen6, the message header uses byte offsets instead of vec4
    * (16-byte) offset units.
    */
   if (devinfo->gen < 6)
      message_header_scale *= 16;

   if (reladdr) {
      src_reg index = src_reg(this, glsl_type::int_type);

      emit_before(block, inst, ADD(dst_reg(index), *reladdr,
                                   brw_imm_d(reg_offset)));
      emit_before(block, inst, MUL(dst_reg(index), index,
                                   brw_imm_d(message_header_scale)));

      return index;
   } else {
      return brw_imm_d(reg_offset * message_header_scale);
   }
}

src_reg
vec4_visitor::get_pull_constant_offset(bblock_t * block, vec4_instruction *inst,
				       src_reg *reladdr, int reg_offset)
{
   if (reladdr) {
      src_reg index = src_reg(this, glsl_type::int_type);

      emit_before(block, inst, ADD(dst_reg(index), *reladdr,
                                   brw_imm_d(reg_offset)));

      /* Pre-gen6, the message header uses byte offsets instead of vec4
       * (16-byte) offset units.
       */
      if (devinfo->gen < 6) {
         emit_before(block, inst, MUL(dst_reg(index), index, brw_imm_d(16)));
      }

      return index;
   } else if (devinfo->gen >= 8) {
      /* Store the offset in a GRF so we can send-from-GRF. */
      src_reg offset = src_reg(this, glsl_type::int_type);
      emit_before(block, inst, MOV(dst_reg(offset), brw_imm_d(reg_offset)));
      return offset;
   } else {
      int message_header_scale = devinfo->gen < 6 ? 16 : 1;
      return brw_imm_d(reg_offset * message_header_scale);
   }
}

/**
 * Emits an instruction before @inst to load the value named by @orig_src
 * from scratch space at @base_offset to @temp.
 *
 * @base_offset is measured in 32-byte units (the size of a register).
 */
void
vec4_visitor::emit_scratch_read(bblock_t *block, vec4_instruction *inst,
				dst_reg temp, src_reg orig_src,
				int base_offset)
{
   int reg_offset = base_offset + orig_src.reg_offset;
   src_reg index = get_scratch_offset(block, inst, orig_src.reladdr,
                                      reg_offset);

   emit_before(block, inst, SCRATCH_READ(temp, index));
}

/**
 * Emits an instruction after @inst to store the value to be written
 * to @orig_dst to scratch space at @base_offset, from @temp.
 *
 * @base_offset is measured in 32-byte units (the size of a register).
 */
void
vec4_visitor::emit_scratch_write(bblock_t *block, vec4_instruction *inst,
                                 int base_offset)
{
   int reg_offset = base_offset + inst->dst.reg_offset;
   src_reg index = get_scratch_offset(block, inst, inst->dst.reladdr,
                                      reg_offset);

   /* Create a temporary register to store *inst's result in.
    *
    * We have to be careful in MOVing from our temporary result register in
    * the scratch write.  If we swizzle from channels of the temporary that
    * weren't initialized, it will confuse live interval analysis, which will
    * make spilling fail to make progress.
    */
   const src_reg temp = swizzle(retype(src_reg(this, glsl_type::vec4_type),
                                       inst->dst.type),
                                brw_swizzle_for_mask(inst->dst.writemask));
   dst_reg dst = dst_reg(brw_writemask(brw_vec8_grf(0, 0),
				       inst->dst.writemask));
   vec4_instruction *write = SCRATCH_WRITE(dst, temp, index);
   if (inst->opcode != BRW_OPCODE_SEL)
      write->predicate = inst->predicate;
   write->ir = inst->ir;
   write->annotation = inst->annotation;
   inst->insert_after(block, write);

   inst->dst.file = temp.file;
   inst->dst.nr = temp.nr;
   inst->dst.reg_offset = temp.reg_offset;
   inst->dst.reladdr = NULL;
}

/**
 * Checks if \p src and/or \p src.reladdr require a scratch read, and if so,
 * adds the scratch read(s) before \p inst. The function also checks for
 * recursive reladdr scratch accesses, issuing the corresponding scratch
 * loads and rewriting reladdr references accordingly.
 *
 * \return \p src if it did not require a scratch load, otherwise, the
 * register holding the result of the scratch load that the caller should
 * use to rewrite src.
 */
src_reg
vec4_visitor::emit_resolve_reladdr(int scratch_loc[], bblock_t *block,
                                   vec4_instruction *inst, src_reg src)
{
   /* Resolve recursive reladdr scratch access by calling ourselves
    * with src.reladdr
    */
   if (src.reladdr)
      *src.reladdr = emit_resolve_reladdr(scratch_loc, block, inst,
                                          *src.reladdr);

   /* Now handle scratch access on src */
   if (src.file == VGRF && scratch_loc[src.nr] != -1) {
      dst_reg temp = dst_reg(this, glsl_type::vec4_type);
      emit_scratch_read(block, inst, temp, src, scratch_loc[src.nr]);
      src.nr = temp.nr;
      src.reg_offset = temp.reg_offset;
      src.reladdr = NULL;
   }

   return src;
}

/**
 * We can't generally support array access in GRF space, because a
 * single instruction's destination can only span 2 contiguous
 * registers.  So, we send all GRF arrays that get variable index
 * access to scratch space.
 */
void
vec4_visitor::move_grf_array_access_to_scratch()
{
   int scratch_loc[this->alloc.count];
   memset(scratch_loc, -1, sizeof(scratch_loc));

   /* First, calculate the set of virtual GRFs that need to be punted
    * to scratch due to having any array access on them, and where in
    * scratch.
    */
   foreach_block_and_inst(block, vec4_instruction, inst, cfg) {
      if (inst->dst.file == VGRF && inst->dst.reladdr) {
         if (scratch_loc[inst->dst.nr] == -1) {
            scratch_loc[inst->dst.nr] = last_scratch;
            last_scratch += this->alloc.sizes[inst->dst.nr];
         }

         for (src_reg *iter = inst->dst.reladdr;
              iter->reladdr;
              iter = iter->reladdr) {
            if (iter->file == VGRF && scratch_loc[iter->nr] == -1) {
               scratch_loc[iter->nr] = last_scratch;
               last_scratch += this->alloc.sizes[iter->nr];
            }
         }
      }

      for (int i = 0 ; i < 3; i++) {
         for (src_reg *iter = &inst->src[i];
              iter->reladdr;
              iter = iter->reladdr) {
            if (iter->file == VGRF && scratch_loc[iter->nr] == -1) {
               scratch_loc[iter->nr] = last_scratch;
               last_scratch += this->alloc.sizes[iter->nr];
            }
         }
      }
   }

   /* Now, for anything that will be accessed through scratch, rewrite
    * it to load/store.  Note that this is a _safe list walk, because
    * we may generate a new scratch_write instruction after the one
    * we're processing.
    */
   foreach_block_and_inst_safe(block, vec4_instruction, inst, cfg) {
      /* Set up the annotation tracking for new generated instructions. */
      base_ir = inst->ir;
      current_annotation = inst->annotation;

      /* First handle scratch access on the dst. Notice we have to handle
       * the case where the dst's reladdr also points to scratch space.
       */
      if (inst->dst.reladdr)
         *inst->dst.reladdr = emit_resolve_reladdr(scratch_loc, block, inst,
                                                   *inst->dst.reladdr);

      /* Now that we have handled any (possibly recursive) reladdr scratch
       * accesses for dst we can safely do the scratch write for dst itself
       */
      if (inst->dst.file == VGRF && scratch_loc[inst->dst.nr] != -1)
         emit_scratch_write(block, inst, scratch_loc[inst->dst.nr]);

      /* Now handle scratch access on any src. In this case, since inst->src[i]
       * already is a src_reg, we can just call emit_resolve_reladdr with
       * inst->src[i] and it will take care of handling scratch loads for
       * both src and src.reladdr (recursively).
       */
      for (int i = 0 ; i < 3; i++) {
         inst->src[i] = emit_resolve_reladdr(scratch_loc, block, inst,
                                             inst->src[i]);
      }
   }
}

/**
 * Emits an instruction before @inst to load the value named by @orig_src
 * from the pull constant buffer (surface) at @base_offset to @temp.
 */
void
vec4_visitor::emit_pull_constant_load(bblock_t *block, vec4_instruction *inst,
				      dst_reg temp, src_reg orig_src,
				      int base_offset)
{
   int reg_offset = base_offset + orig_src.reg_offset;
   const unsigned index = prog_data->base.binding_table.pull_constants_start;
   src_reg offset = get_pull_constant_offset(block, inst, orig_src.reladdr,
                                             reg_offset);

   emit_pull_constant_load_reg(temp,
                               brw_imm_ud(index),
                               offset,
                               block, inst);

   brw_mark_surface_used(&prog_data->base, index);
}

/**
 * Implements array access of uniforms by inserting a
 * PULL_CONSTANT_LOAD instruction.
 *
 * Unlike temporary GRF array access (where we don't support it due to
 * the difficulty of doing relative addressing on instruction
 * destinations), we could potentially do array access of uniforms
 * that were loaded in GRF space as push constants.  In real-world
 * usage we've seen, though, the arrays being used are always larger
 * than we could load as push constants, so just always move all
 * uniform array access out to a pull constant buffer.
 */
void
vec4_visitor::move_uniform_array_access_to_pull_constants()
{
   int pull_constant_loc[this->uniforms];
   memset(pull_constant_loc, -1, sizeof(pull_constant_loc));
   bool nested_reladdr;

   /* Walk through and find array access of uniforms.  Put a copy of that
    * uniform in the pull constant buffer.
    *
    * Note that we don't move constant-indexed accesses to arrays.  No
    * testing has been done of the performance impact of this choice.
    */
   do {
      nested_reladdr = false;

      foreach_block_and_inst_safe(block, vec4_instruction, inst, cfg) {
         for (int i = 0 ; i < 3; i++) {
            if (inst->src[i].file != UNIFORM || !inst->src[i].reladdr)
               continue;

            int uniform = inst->src[i].nr;

            if (inst->src[i].reladdr->reladdr)
               nested_reladdr = true;  /* will need another pass */

            /* If this array isn't already present in the pull constant buffer,
             * add it.
             */
            if (pull_constant_loc[uniform] == -1) {
               const gl_constant_value **values =
                  &stage_prog_data->param[uniform * 4];

               pull_constant_loc[uniform] = stage_prog_data->nr_pull_params / 4;

               assert(uniform < uniform_array_size);
               for (int j = 0; j < uniform_size[uniform] * 4; j++) {
                  stage_prog_data->pull_param[stage_prog_data->nr_pull_params++]
                     = values[j];
               }
            }

            /* Set up the annotation tracking for new generated instructions. */
            base_ir = inst->ir;
            current_annotation = inst->annotation;

            dst_reg temp = dst_reg(this, glsl_type::vec4_type);

            emit_pull_constant_load(block, inst, temp, inst->src[i],
                                    pull_constant_loc[uniform]);

            inst->src[i].file = temp.file;
            inst->src[i].nr = temp.nr;
            inst->src[i].reg_offset = temp.reg_offset;
            inst->src[i].reladdr = NULL;
         }
      }
   } while (nested_reladdr);

   /* Now there are no accesses of the UNIFORM file with a reladdr, so
    * no need to track them as larger-than-vec4 objects.  This will be
    * relied on in cutting out unused uniform vectors from push
    * constants.
    */
   split_uniform_registers();
}

void
vec4_visitor::resolve_ud_negate(src_reg *reg)
{
   if (reg->type != BRW_REGISTER_TYPE_UD ||
       !reg->negate)
      return;

   src_reg temp = src_reg(this, glsl_type::uvec4_type);
   emit(BRW_OPCODE_MOV, dst_reg(temp), *reg);
   *reg = temp;
}

vec4_visitor::vec4_visitor(const struct brw_compiler *compiler,
                           void *log_data,
                           const struct brw_sampler_prog_key_data *key_tex,
                           struct brw_vue_prog_data *prog_data,
                           const nir_shader *shader,
			   void *mem_ctx,
                           bool no_spills,
                           int shader_time_index)
   : backend_shader(compiler, log_data, mem_ctx, shader, &prog_data->base),
     key_tex(key_tex),
     prog_data(prog_data),
     fail_msg(NULL),
     first_non_payload_grf(0),
     need_all_constants_in_pull_buffer(false),
     no_spills(no_spills),
     shader_time_index(shader_time_index),
     last_scratch(0)
{
   this->failed = false;

   this->base_ir = NULL;
   this->current_annotation = NULL;
   memset(this->output_reg_annotation, 0, sizeof(this->output_reg_annotation));

   this->virtual_grf_start = NULL;
   this->virtual_grf_end = NULL;
   this->live_intervals = NULL;

   this->max_grf = devinfo->gen >= 7 ? GEN7_MRF_HACK_START : BRW_MAX_GRF;

   this->uniforms = 0;

   /* Initialize uniform_array_size to at least 1 because pre-gen6 VS requires
    * at least one. See setup_uniforms() in brw_vec4.cpp.
    */
   this->uniform_array_size = 1;
   if (prog_data) {
      this->uniform_array_size =
         MAX2(DIV_ROUND_UP(stage_prog_data->nr_params, 4), 1);
   }

   this->uniform_size = rzalloc_array(mem_ctx, int, this->uniform_array_size);
}

vec4_visitor::~vec4_visitor()
{
}


void
vec4_visitor::fail(const char *format, ...)
{
   va_list va;
   char *msg;

   if (failed)
      return;

   failed = true;

   va_start(va, format);
   msg = ralloc_vasprintf(mem_ctx, format, va);
   va_end(va);
   msg = ralloc_asprintf(mem_ctx, "%s compile failed: %s\n", stage_abbrev, msg);

   this->fail_msg = msg;

   if (debug_enabled) {
      fprintf(stderr, "%s",  msg);
   }
}

} /* namespace brw */<|MERGE_RESOLUTION|>--- conflicted
+++ resolved
@@ -1106,95 +1106,8 @@
        * shifting the sign bit into place, then shifting back
        * preserving sign.
        */
-<<<<<<< HEAD
-      emit(SHL(dst, src_reg(dst), src_reg(32 - width)));
-      emit(ASR(dst, src_reg(dst), src_reg(32 - width)));
-   }
-}
-
-/**
- * Set up the gather channel based on the swizzle, for gather4.
- */
-uint32_t
-vec4_visitor::gather_channel(unsigned gather_component,
-                             uint32_t surface, uint32_t sampler)
-{
-   int swiz = GET_SWZ(key_tex->swizzles[sampler], gather_component);
-   switch (swiz) {
-      case SWIZZLE_X: return 0;
-      case SWIZZLE_Y:
-         /* gather4 sampler is broken for green channel on RG32F --
-          * we must ask for blue instead.
-          */
-         if (key_tex->gather_channel_quirk_mask & (1 << surface))
-            return 2;
-         return 1;
-      case SWIZZLE_Z: return 2;
-      case SWIZZLE_W: return 3;
-      default:
-         unreachable("Not reached"); /* zero, one swizzles handled already */
-   }
-}
-
-void
-vec4_visitor::swizzle_result(ir_texture_opcode op, dst_reg dest,
-                             src_reg orig_val, uint32_t sampler,
-                             const glsl_type *dest_type)
-{
-   int s = key_tex->swizzles[sampler];
-
-   dst_reg swizzled_result = dest;
-
-   if (op == ir_query_levels) {
-      /* # levels is in .w */
-      orig_val.swizzle = BRW_SWIZZLE4(SWIZZLE_W, SWIZZLE_W, SWIZZLE_W, SWIZZLE_W);
-      emit(MOV(swizzled_result, orig_val));
-      return;
-   }
-
-   if (op == ir_txs || dest_type == glsl_type::float_type
-			|| s == SWIZZLE_NOOP || op == ir_tg4) {
-      emit(MOV(swizzled_result, orig_val));
-      return;
-   }
-
-
-   int zero_mask = 0, one_mask = 0, copy_mask = 0;
-   int swizzle[4] = {0};
-
-   for (int i = 0; i < 4; i++) {
-      switch (GET_SWZ(s, i)) {
-      case SWIZZLE_ZERO:
-	 zero_mask |= (1 << i);
-	 break;
-      case SWIZZLE_ONE:
-	 one_mask |= (1 << i);
-	 break;
-      default:
-	 copy_mask |= (1 << i);
-	 swizzle[i] = GET_SWZ(s, i);
-	 break;
-      }
-   }
-
-   if (copy_mask) {
-      orig_val.swizzle = BRW_SWIZZLE4(swizzle[0], swizzle[1], swizzle[2], swizzle[3]);
-      swizzled_result.writemask = copy_mask;
-      emit(MOV(swizzled_result, orig_val));
-   }
-
-   if (zero_mask) {
-      swizzled_result.writemask = zero_mask;
-      emit(MOV(swizzled_result, src_reg(0.0f)));
-   }
-
-   if (one_mask) {
-      swizzled_result.writemask = one_mask;
-      emit(MOV(swizzled_result, src_reg(1.0f)));
-=======
       emit(SHL(dst, src_reg(dst), brw_imm_d(32 - width)));
       emit(ASR(dst, src_reg(dst), brw_imm_d(32 - width)));
->>>>>>> d9b8fde9
    }
 }
 
