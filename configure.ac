dnl Process this file with autoconf to create configure.

AC_PREREQ([2.59])

dnl Versioning - scrape the version from configs/default
m4_define([mesa_version],
    [m4_esyscmd([${MAKE-make} -s -f bin/version.mk version | tr -d '\n'])])
m4_ifval(mesa_version,[],[
    m4_errprint([Error: Failed to get the Mesa version from the output of
       running `make -f bin/version.mk version'
])
    m4_exit([1])
])

dnl Tell the user about autoconf.html in the --help output
m4_divert_once([HELP_END], [
See docs/autoconf.html for more details on the options for Mesa.])

AC_INIT([Mesa],[mesa_version],
    [https://bugs.freedesktop.org/enter_bug.cgi?product=Mesa])
AC_CONFIG_AUX_DIR([bin])
AC_CANONICAL_HOST

dnl Versions for external dependencies
<<<<<<< HEAD
LIBDRM_REQUIRED=2.3.1
=======
LIBDRM_REQUIRED=2.4.3
>>>>>>> 0ccbc3c9
DRI2PROTO_REQUIRED=1.99.3

dnl Check for progs
AC_PROG_CPP
AC_PROG_CC
AC_PROG_CXX
AC_CHECK_PROGS([MAKE], [gmake make])
AC_PATH_PROG([MKDEP], [makedepend])
AC_PATH_PROG([SED], [sed])

dnl We need a POSIX shell for parts of the build. Assume we have one
dnl in most cases.
case "$host_os" in
solaris*)
    # Solaris /bin/sh is too old/non-POSIX compliant
    AC_PATH_PROGS(POSIX_SHELL, [ksh93 ksh sh])
    SHELL="$POSIX_SHELL"
    ;;
esac

MKDEP_OPTIONS=-fdepend
dnl Ask gcc where it's keeping its secret headers
if test "x$GCC" = xyes; then
    for dir in include include-fixed; do
        GCC_INCLUDES=`$CC -print-file-name=$dir`
        if test "x$GCC_INCLUDES" != x && \
           test "$GCC_INCLUDES" != "$dir" && \
           test -d "$GCC_INCLUDES"; then
            MKDEP_OPTIONS="$MKDEP_OPTIONS -I$GCC_INCLUDES"
        fi
    done
fi
AC_SUBST([MKDEP_OPTIONS])

dnl Make sure the pkg-config macros are defined
m4_ifdef([PKG_PROG_PKG_CONFIG],[],[
    m4_errprint([Error: Could not locate the pkg-config autoconf macros.
       These are usually located in /usr/share/aclocal/pkg.m4. If your
       macros are in a different location, try setting the environment
       variable ACLOCAL="aclocal -I/other/macro/dir" before running
       autoreconf.
])
    m4_exit([1])
])
PKG_PROG_PKG_CONFIG()

dnl LIB_DIR - library basename
LIB_DIR=`echo $libdir | $SED 's%.*/%%'`
AC_SUBST([LIB_DIR])

dnl Cache LDFLAGS so we can add EXTRA_LIB_PATH and restore it later
_SAVE_LDFLAGS="$LDFLAGS"
AC_ARG_VAR([EXTRA_LIB_PATH],[Extra -L paths for the linker])
AC_SUBST([EXTRA_LIB_PATH])

dnl Cache CPPFLAGS so we can add *_INCLUDES and restore it later
_SAVE_CPPFLAGS="$CPPFLAGS"
AC_ARG_VAR([X11_INCLUDES],[Extra -I paths for X11 headers])
AC_SUBST([X11_INCLUDES])

dnl Compiler macros
DEFINES=""
AC_SUBST([DEFINES])
case "$host_os" in
*-gnu*)
    DEFINES="$DEFINES -D_GNU_SOURCE -DPTHREADS"
    ;;
solaris*)
    DEFINES="$DEFINES -DPTHREADS -DSVR4"
    ;;
esac

dnl Add flags for gcc and g++
if test "x$GCC" = xyes; then
    CFLAGS="$CFLAGS -Wall -Wmissing-prototypes -std=c99 -ffast-math"

    # Work around aliasing bugs - developers should comment this out
    CFLAGS="$CFLAGS -fno-strict-aliasing"
fi
if test "x$GXX" = xyes; then
    CXXFLAGS="$CXXFLAGS -Wall"

    # Work around aliasing bugs - developers should comment this out
    CXXFLAGS="$CXXFLAGS -fno-strict-aliasing"
fi

dnl These should be unnecessary, but let the user set them if they want
AC_ARG_VAR([OPT_FLAGS], [Additional optimization flags for the compiler.
    Default is to use CFLAGS.])
AC_ARG_VAR([ARCH_FLAGS], [Additional architecture specific flags for the
    compiler. Default is to use CFLAGS.])
AC_SUBST([OPT_FLAGS])
AC_SUBST([ARCH_FLAGS])

dnl
dnl Hacks to enable 32 or 64 bit build
dnl
AC_ARG_ENABLE([32-bit],
    [AS_HELP_STRING([--enable-32-bit],
        [build 32-bit libraries @<:@default=auto@:>@])],
    [enable_32bit="$enableval"],
    [enable_32bit=auto]
)
if test "x$enable_32bit" = xyes; then
    if test "x$GCC" = xyes; then
        CFLAGS="$CFLAGS -m32"
    fi
    if test "x$GXX" = xyes; then
        CXXFLAGS="$CXXFLAGS -m32"
    fi
fi
AC_ARG_ENABLE([64-bit],
    [AS_HELP_STRING([--enable-64-bit],
        [build 64-bit libraries @<:@default=auto@:>@])],
    [enable_64bit="$enableval"],
    [enable_64bit=auto]
)
if test "x$enable_64bit" = xyes; then
    if test "x$GCC" = xyes; then
        CFLAGS="$CFLAGS -m64"
    fi
    if test "x$GXX" = xyes; then
        CXXFLAGS="$CXXFLAGS -m64"
    fi
fi

dnl
dnl shared/static libraries, mimic libtool options
dnl
AC_ARG_ENABLE([static],
    [AS_HELP_STRING([--enable-static],
        [build static libraries @<:@default=disabled@:>@])],
    [enable_static="$enableval"],
    [enable_static=no]
)
case "x$enable_static" in
xyes|xno ) ;;
x ) enable_static=no ;;
* )
    AC_MSG_ERROR([Static library option '$enable_static' is not a valid])
    ;;
esac
AC_ARG_ENABLE([shared],
    [AS_HELP_STRING([--disable-shared],
        [build shared libraries @<:@default=enabled@:>@])],
    [enable_shared="$enableval"],
    [enable_shared=yes]
)
case "x$enable_shared" in
xyes|xno ) ;;
x ) enable_shared=yes ;;
* )
    AC_MSG_ERROR([Shared library option '$enable_shared' is not a valid])
    ;;
esac

dnl Can't have static and shared libraries, default to static if user
dnl explicitly requested. If both disabled, set to static since shared
dnl was explicitly requirested.
case "x$enable_static$enable_shared" in
xyesyes )
    AC_MSG_WARN([Can't build static and shared libraries, disabling shared])
    enable_shared=no
    ;;
xnono )
    AC_MSG_WARN([Can't disable both static and shared libraries, enabling static])
    enable_static=yes
    ;;
esac

dnl
dnl mklib options
dnl
AC_ARG_VAR([MKLIB_OPTIONS],[Options for the Mesa library script, mklib])
if test "$enable_static" = yes; then
    MKLIB_OPTIONS="$MKLIB_OPTIONS -static"
fi
AC_SUBST([MKLIB_OPTIONS])

dnl
dnl other compiler options
dnl
AC_ARG_ENABLE([debug],
    [AS_HELP_STRING([--enable-debug],
        [use debug compiler flags and macros @<:@default=disabled@:>@])],
    [enable_debug="$enableval"],
    [enable_debug=no]
)
if test "x$enable_debug" = xyes; then
    DEFINES="$DEFINES -DDEBUG"
    if test "x$GCC" = xyes; then
        CFLAGS="$CFLAGS -g"
    fi
    if test "x$GXX" = xyes; then
        CXXFLAGS="$CXXFLAGS -g"
    fi
fi

dnl
dnl library names
dnl
if test "$enable_static" = yes; then
    LIB_EXTENSION='a'
else
    case "$host_os" in
    darwin* )
        LIB_EXTENSION='dylib' ;;
    * )
        LIB_EXTENSION='so' ;;
    esac
fi

GL_LIB_NAME='lib$(GL_LIB).'${LIB_EXTENSION}
GLU_LIB_NAME='lib$(GLU_LIB).'${LIB_EXTENSION}
GLUT_LIB_NAME='lib$(GLUT_LIB).'${LIB_EXTENSION}
GLW_LIB_NAME='lib$(GLW_LIB).'${LIB_EXTENSION}
OSMESA_LIB_NAME='lib$(OSMESA_LIB).'${LIB_EXTENSION}

GL_LIB_GLOB='lib$(GL_LIB).*'${LIB_EXTENSION}'*'
GLU_LIB_GLOB='lib$(GLU_LIB).*'${LIB_EXTENSION}'*'
GLUT_LIB_GLOB='lib$(GLUT_LIB).*'${LIB_EXTENSION}'*'
GLW_LIB_GLOB='lib$(GLW_LIB).*'${LIB_EXTENSION}'*'
OSMESA_LIB_GLOB='lib$(OSMESA_LIB).*'${LIB_EXTENSION}'*'

AC_SUBST([GL_LIB_NAME])
AC_SUBST([GLU_LIB_NAME])
AC_SUBST([GLUT_LIB_NAME])
AC_SUBST([GLW_LIB_NAME])
AC_SUBST([OSMESA_LIB_NAME])

AC_SUBST([GL_LIB_GLOB])
AC_SUBST([GLU_LIB_GLOB])
AC_SUBST([GLUT_LIB_GLOB])
AC_SUBST([GLW_LIB_GLOB])
AC_SUBST([OSMESA_LIB_GLOB])

dnl
dnl Arch/platform-specific settings
dnl
AC_ARG_ENABLE([asm],
    [AS_HELP_STRING([--disable-asm],
        [disable assembly usage @<:@default=enabled on supported plaforms@:>@])],
    [enable_asm="$enableval"],
    [enable_asm=yes]
)
asm_arch=""
ASM_FLAGS=""
MESA_ASM_SOURCES=""
GLAPI_ASM_SOURCES=""
AC_MSG_CHECKING([whether to enable assembly])
test "x$enable_asm" = xno && AC_MSG_RESULT([no])
# disable if cross compiling on x86/x86_64 since we must run gen_matypes
if test "x$enable_asm" = xyes && test "x$cross_compiling" = xyes; then
    case "$host_cpu" in
    i?86 | x86_64)
        enable_asm=no
        AC_MSG_RESULT([no, cross compiling])
        ;;
    esac
fi
# check for supported arches
if test "x$enable_asm" = xyes; then
    case "$host_cpu" in
    i?86)
        case "$host_os" in
        linux* | *freebsd* | dragonfly*)
            test "x$enable_64bit" = xyes && asm_arch=x86_64 || asm_arch=x86
            ;;
        esac
        ;;
    x86_64)
        case "$host_os" in
        linux* | *freebsd* | dragonfly*)
            test "x$enable_32bit" = xyes && asm_arch=x86 || asm_arch=x86_64
            ;;
        esac
        ;;
    powerpc)
        case "$host_os" in
        linux*)
            asm_arch=ppc
            ;;
        esac
        ;;
    esac

    case "$asm_arch" in
    x86)
        ASM_FLAGS="-DUSE_X86_ASM -DUSE_MMX_ASM -DUSE_3DNOW_ASM -DUSE_SSE_ASM"
        MESA_ASM_SOURCES='$(X86_SOURCES)'
        GLAPI_ASM_SOURCES='$(X86_API)'
        AC_MSG_RESULT([yes, x86])
        ;;
    x86_64)
        ASM_FLAGS="-DUSE_X86_64_ASM"
        MESA_ASM_SOURCES='$(X86-64_SOURCES)'
        GLAPI_ASM_SOURCES='$(X86-64_API)'
        AC_MSG_RESULT([yes, x86_64])
        ;;
    ppc)
        ASM_FLAGS="-DUSE_PPC_ASM -DUSE_VMX_ASM"
        MESA_ASM_SOURCES='$(PPC_SOURCES)'
        AC_MSG_RESULT([yes, ppc])
        ;;
    *)
        AC_MSG_RESULT([no, platform not supported])
        ;;
    esac
fi
AC_SUBST([ASM_FLAGS])
AC_SUBST([MESA_ASM_SOURCES])
AC_SUBST([GLAPI_ASM_SOURCES])

dnl PIC code macro
MESA_PIC_FLAGS

dnl Check to see if dlopen is in default libraries (like Solaris, which
dnl has it in libc), or if libdl is needed to get it.
AC_CHECK_FUNC([dlopen], [],
    [AC_CHECK_LIB([dl], [dlopen], [DLOPEN_LIBS="-ldl"])])

dnl See if posix_memalign is available
AC_CHECK_FUNC([posix_memalign], [DEFINES="$DEFINES -DHAVE_POSIX_MEMALIGN"])

dnl SELinux awareness.
AC_ARG_ENABLE([selinux],
    [AS_HELP_STRING([--enable-selinux],
        [Build SELinux-aware Mesa @<:@default=disabled@:>@])],
    [MESA_SELINUX="$enableval"],
    [MESA_SELINUX=no])
if test "x$enable_selinux" = "xyes"; then
    AC_CHECK_HEADER([selinux/selinux.h],[],
                    [AC_MSG_ERROR([SELinux headers not found])])
    AC_CHECK_LIB([selinux],[is_selinux_enabled],[],
                 [AC_MSG_ERROR([SELinux library not found])])
    SELINUX_LIBS="-lselinux"
    DEFINES="$DEFINES -DMESA_SELINUX"
fi

dnl OS-specific libraries
OS_LIBS=""
case "$host_os" in
solaris*)
    OS_LIBS="-lc"
    if test "x$GXX" != xyes; then
        OS_CPLUSPLUS_LIBS="-lCrun $OS_LIBS"
    fi
    ;;
esac

dnl
dnl Driver configuration. Options are xlib, dri and osmesa right now.
dnl More later: directfb, fbdev, ...
dnl
default_driver="xlib"

case "$host_os" in
linux*)
    case "$host_cpu" in
    i*86|x86_64|powerpc*) default_driver="dri";;
    esac
    ;;
*freebsd* | dragonfly*)
    case "$host_cpu" in
    i*86|x86_64) default_driver="dri";;
    esac
    ;;
esac

AC_ARG_WITH([driver],
    [AS_HELP_STRING([--with-driver=DRIVER],
        [driver for Mesa: xlib,dri,osmesa @<:@default=dri when available, or xlib@:>@])],
    [mesa_driver="$withval"],
    [mesa_driver="$default_driver"])
dnl Check for valid option
case "x$mesa_driver" in
xxlib|xdri|xosmesa)
    ;;
*)
    AC_MSG_ERROR([Driver '$mesa_driver' is not a valid option])
    ;;
esac

dnl
dnl Driver specific build directories
dnl
SRC_DIRS="mesa egl"
GLU_DIRS="sgi"
WINDOW_SYSTEM=""
GALLIUM_DIRS="auxiliary drivers state_trackers"
GALLIUM_WINSYS_DIRS=""
GALLIUM_WINSYS_DRM_DIRS=""
GALLIUM_AUXILIARY_DIRS="draw translate cso_cache pipebuffer tgsi sct rtasm util"
GALLIUM_DRIVER_DIRS="softpipe failover trace"
GALLIUM_STATE_TRACKERS_DIRS=""

case "$mesa_driver" in
xlib)
    DRIVER_DIRS="x11"
    ;;
dri)
    SRC_DIRS="glx/x11 $SRC_DIRS"
    DRIVER_DIRS="dri"
    WINDOW_SYSTEM="dri"
    GALLIUM_WINSYS_DIRS="drm $GALLIUM_WINSYS_DIRS"
    GALLIUM_WINSYS_DRM_DIRS="intel"
    GALLIUM_DRIVER_DIRS="$GALLIUM_DRIVER_DIRS i915simple i965simple"
    GALLIUM_STATE_TRACKERS_DIRS="egl"
    ;;
osmesa)
    DRIVER_DIRS="osmesa"
    ;;
esac
AC_SUBST([SRC_DIRS])
AC_SUBST([GLU_DIRS])
AC_SUBST([DRIVER_DIRS])
AC_SUBST([WINDOW_SYSTEM])
AC_SUBST([GALLIUM_DIRS])
AC_SUBST([GALLIUM_WINSYS_DIRS])
AC_SUBST([GALLIUM_WINSYS_DRM_DIRS])
AC_SUBST([GALLIUM_DRIVER_DIRS])
AC_SUBST([GALLIUM_AUXILIARY_DIRS])
AC_SUBST([GALLIUM_STATE_TRACKERS_DIRS])

dnl
dnl User supplied program configuration
dnl
if test -d "$srcdir/progs/demos"; then
    default_demos=yes
else
    default_demos=no
fi
AC_ARG_WITH([demos],
    [AS_HELP_STRING([--with-demos@<:@=DIRS...@:>@],
        [optional comma delimited demo directories to build
        @<:@default=auto if source available@:>@])],
    [with_demos="$withval"],
    [with_demos="$default_demos"])
if test "x$with_demos" = x; then
    with_demos=no
fi

dnl If $with_demos is yes, directories will be added as libs available
PROGRAM_DIRS=""
case "$with_demos" in
no) ;;
yes)
    # If the driver isn't osmesa, we have libGL and can build xdemos
    if test "$mesa_driver" != osmesa; then
        PROGRAM_DIRS="xdemos"
    fi
    ;;
*)
    # verify the requested demos directories exist
    demos=`IFS=,; echo $with_demos`
    for demo in $demos; do
        test -d "$srcdir/progs/$demo" || \
            AC_MSG_ERROR([Program directory '$demo' doesn't exist])
    done
    PROGRAM_DIRS="$demos"
    ;;
esac

dnl
dnl Find out if X is available. The variable have_x is set if libX11 is
dnl found to mimic AC_PATH_XTRA.
dnl
if test -n "$PKG_CONFIG"; then
    AC_MSG_CHECKING([pkg-config files for X11 are available])
    PKG_CHECK_EXISTS([x11],[
        x11_pkgconfig=yes
        have_x=yes
        ],[
        x11_pkgconfig=no
    ])
    AC_MSG_RESULT([$x11_pkgconfig])
else
    x11_pkgconfig=no
fi
dnl Use the autoconf macro if no pkg-config files
if test "$x11_pkgconfig" = no; then
    AC_PATH_XTRA
fi

dnl Try to tell the user that the --x-* options are only used when
dnl pkg-config is not available. This must be right after AC_PATH_XTRA.
m4_divert_once([HELP_BEGIN],
[These options are only used when the X libraries cannot be found by the
pkg-config utility.])

dnl We need X for xlib and dri, so bomb now if it's not found
case "$mesa_driver" in
xlib|dri)
    if test "$no_x" = yes; then
        AC_MSG_ERROR([X11 development libraries needed for $mesa_driver driver])
    fi
    ;;
esac

dnl XCB - this is only used for GLX right now
AC_ARG_ENABLE([xcb],
    [AS_HELP_STRING([--enable-xcb],
        [use XCB for GLX @<:@default=disabled@:>@])],
    [enable_xcb="$enableval"],
    [enable_xcb=no])
if test "x$enable_xcb" = xyes; then
    DEFINES="$DEFINES -DUSE_XCB"
else
    enable_xcb=no
fi

dnl
dnl libGL configuration per driver
dnl
case "$mesa_driver" in
xlib)
    if test "$x11_pkgconfig" = yes; then
        PKG_CHECK_MODULES([XLIBGL], [x11 xext])
        GL_PC_REQ_PRIV="x11 xext"
        X11_INCLUDES="$X11_INCLUDES $XLIBGL_CFLAGS"
        GL_LIB_DEPS="$XLIBGL_LIBS"
    else
        # should check these...
        X11_INCLUDES="$X11_INCLUDES $X_CFLAGS"
        GL_LIB_DEPS="$X_LIBS -lX11 -lXext"
        GL_PC_LIB_PRIV="$GL_LIB_DEPS"
        GL_PC_CFLAGS="$X11_INCLUDES"
    fi
    GL_LIB_DEPS="$GL_LIB_DEPS $SELINUX_LIBS -lm -lpthread $OS_LIBS"
    GL_PC_LIB_PRIV="$GL_PC_LIB_PRIV $SELINUX_LIBS -lm -lpthread $OS_LIBS"

    # if static, move the external libraries to the programs
    # and empty the libraries for libGL
    if test "$enable_static" = yes; then
        APP_LIB_DEPS="$APP_LIB_DEPS $GL_LIB_DEPS"
        GL_LIB_DEPS=""
    fi
    ;;
dri)
    # DRI must be shared, I think
    if test "$enable_static" = yes; then
        AC_MSG_ERROR([Can't use static libraries for DRI drivers])
    fi

    # Check for libdrm
    PKG_CHECK_MODULES([LIBDRM], [libdrm >= $LIBDRM_REQUIRED])
    PKG_CHECK_MODULES([DRI2PROTO], [dri2proto >= $DRI2PROTO_REQUIRED])
    GL_PC_REQ_PRIV="libdrm >= $LIBDRM_REQUIRED dri2proto >= $DRI2PROTO_REQUIRED"
    DRI_PC_REQ_PRIV="libdrm >= $LIBDRM_REQUIRED"

    # find the DRI deps for libGL
    if test "$x11_pkgconfig" = yes; then
        # add xcb modules if necessary
        dri_modules="x11 xext xxf86vm xdamage xfixes"
        if test "$enable_xcb" = yes; then
            dri_modules="$dri_modules x11-xcb xcb-glx"
        fi

        PKG_CHECK_MODULES([DRIGL], [$dri_modules])
        GL_PC_REQ_PRIV="$GL_PC_REQ_PRIV $dri_modules"
        X11_INCLUDES="$X11_INCLUDES $DRIGL_CFLAGS"
        GL_LIB_DEPS="$DRIGL_LIBS"
    else
        # should check these...
        X11_INCLUDES="$X11_INCLUDES $X_CFLAGS"
        GL_LIB_DEPS="$X_LIBS -lX11 -lXext -lXxf86vm -lXdamage -lXfixes"
        GL_PC_LIB_PRIV="$GL_LIB_DEPS"
        GL_PC_CFLAGS="$X11_INCLUDES"

        # XCB can only be used from pkg-config
        if test "$enable_xcb" = yes; then
            PKG_CHECK_MODULES([XCB],[x11-xcb xcb-glx])
            GL_PC_REQ_PRIV="$GL_PC_REQ_PRIV x11-xcb xcb-glx"
            X11_INCLUDES="$X11_INCLUDES $XCB_CFLAGS"
            GL_LIB_DEPS="$GL_LIB_DEPS $XCB_LIBS"
        fi
    fi

    # need DRM libs, -lpthread, etc.
    GL_LIB_DEPS="$GL_LIB_DEPS $LIBDRM_LIBS -lm -lpthread $DLOPEN_LIBS $OS_LIBS"
    GL_PC_LIB_PRIV="-lm -lpthread $DLOPEN_LIBS $OS_LIBS"
    ;;
osmesa)
    # No libGL for osmesa
    GL_LIB_DEPS="$OS_LIBS"
    ;;
esac
AC_SUBST([GL_LIB_DEPS])
AC_SUBST([GL_PC_REQ_PRIV])
AC_SUBST([GL_PC_LIB_PRIV])
AC_SUBST([GL_PC_CFLAGS])
AC_SUBST([DRI_PC_REQ_PRIV])

dnl
dnl More X11 setup
dnl
if test "$mesa_driver" = xlib; then
    DEFINES="$DEFINES -DUSE_XSHM"
fi

dnl
dnl More DRI setup
dnl
AC_ARG_ENABLE([glx-tls],
    [AS_HELP_STRING([--enable-glx-tls],
        [enable TLS support in GLX @<:@default=disabled@:>@])],
    [GLX_USE_TLS="$enableval"],
    [GLX_USE_TLS=no])
dnl Directory for DRI drivers
AC_ARG_WITH([dri-driverdir],
    [AS_HELP_STRING([--with-dri-driverdir=DIR],
        [directory for the DRI drivers @<:@${libdir}/dri@:>@])],
    [DRI_DRIVER_INSTALL_DIR="$withval"],
    [DRI_DRIVER_INSTALL_DIR='${libdir}/dri'])
AC_SUBST([DRI_DRIVER_INSTALL_DIR])
dnl Direct rendering or just indirect rendering
AC_ARG_ENABLE([driglx-direct],
    [AS_HELP_STRING([--disable-driglx-direct],
        [enable direct rendering in GLX for DRI @<:@default=enabled@:>@])],
    [driglx_direct="$enableval"],
    [driglx_direct="yes"])
dnl Which drivers to build - default is chosen by platform
AC_ARG_WITH([dri-drivers],
    [AS_HELP_STRING([--with-dri-drivers@<:@=DIRS...@:>@],
        [comma delimited DRI drivers list, e.g.
        "swrast,i965,radeon,nouveau" @<:@default=auto@:>@])],
    [with_dri_drivers="$withval"],
    [with_dri_drivers=yes])
if test "x$with_dri_drivers" = x; then
    with_dri_drivers=no
fi

dnl If $with_dri_drivers is yes, directories will be added through
dnl platform checks
DRI_DIRS=""
case "$with_dri_drivers" in
no) ;;
yes)
    DRI_DIRS="yes"
    ;;
*)
    # verify the requested driver directories exist
    dri_drivers=`IFS=', '; echo $with_dri_drivers`
    for driver in $dri_drivers; do
        test -d "$srcdir/src/mesa/drivers/dri/$driver" || \
            AC_MSG_ERROR([DRI driver directory '$driver' doesn't exist])
    done
    DRI_DIRS="$dri_drivers"
    ;;
esac

dnl Just default to no EGL for now
USING_EGL=0
AC_SUBST([USING_EGL])

dnl Set DRI_DIRS, DEFINES and LIB_DEPS
if test "$mesa_driver" = dri; then
    # Use TLS in GLX?
    if test "x$GLX_USE_TLS" = xyes; then
        DEFINES="$DEFINES -DGLX_USE_TLS -DPTHREADS"
    fi

    if test "x$USING_EGL" = x1; then
        PROGRAM_DIRS="egl"
    fi

    # Platform specific settings and drivers to build
    case "$host_os" in
    linux*)
        DEFINES="$DEFINES -DUSE_EXTERNAL_DXTN_LIB=1 -DIN_DRI_DRIVER"
        if test "x$driglx_direct" = xyes; then
            DEFINES="$DEFINES -DGLX_DIRECT_RENDERING"
        fi
        DEFINES="$DEFINES -DGLX_INDIRECT_RENDERING -DHAVE_ALIAS"

        case "$host_cpu" in
        x86_64)
            # ffb, gamma, and sis are missing because they have not be
            # converted to use the new interface.  i810 are missing
            # because there is no x86-64 system where they could *ever*
            # be used.
            if test "x$DRI_DIRS" = "xyes"; then
                DRI_DIRS="i915 i965 mach64 mga r128 r200 r300 radeon \
                    savage tdfx unichrome swrast"
            fi
            ;;
        powerpc*)
            # Build only the drivers for cards that exist on PowerPC.
            # At some point MGA will be added, but not yet.
            if test "x$DRI_DIRS" = "xyes"; then
                DRI_DIRS="mach64 r128 r200 r300 radeon tdfx swrast"
            fi
            ;;
        sparc*)
            # Build only the drivers for cards that exist on sparc`
            if test "x$DRI_DIRS" = "xyes"; then
                DRI_DIRS="mach64 r128 r200 r300 radeon ffb swrast"
            fi
            ;;
        esac
        ;;
    freebsd* | dragonfly*)
        DEFINES="$DEFINES -DPTHREADS -DUSE_EXTERNAL_DXTN_LIB=1"
        DEFINES="$DEFINES -DIN_DRI_DRIVER -DHAVE_ALIAS"
        DEFINES="$DEFINES -DGLX_INDIRECT_RENDERING"
        if test "x$driglx_direct" = xyes; then
            DEFINES="$DEFINES -DGLX_DIRECT_RENDERING"
        fi
        if test "x$GXX" = xyes; then
            CXXFLAGS="$CXXFLAGS -ansi -pedantic"
        fi

        # ffb and gamma are missing because they have not been converted
        # to use the new interface.
        if test "x$DRI_DIRS" = "xyes"; then
            DRI_DIRS="i810 i915 i965 mach64 mga r128 r200 r300 radeon tdfx \
                unichrome savage sis swrast"
        fi
        ;;
    solaris*)
        DEFINES="$DEFINES -DUSE_EXTERNAL_DXTN_LIB=1 -DIN_DRI_DRIVER"
        DEFINES="$DEFINES -DGLX_INDIRECT_RENDERING"
        if test "x$driglx_direct" = xyes; then
            DEFINES="$DEFINES -DGLX_DIRECT_RENDERING"
        fi
        ;;
    esac

    # default drivers
    if test "x$DRI_DIRS" = "xyes"; then
        DRI_DIRS="i810 i915 i965 mach64 mga r128 r200 r300 radeon s3v \
            savage sis tdfx trident unichrome ffb swrast"
    fi

    DRI_DIRS=`echo "$DRI_DIRS" | $SED 's/  */ /g'`

    # Check for expat
    EXPAT_INCLUDES=""
    EXPAT_LIB=-lexpat
    AC_ARG_WITH([expat],
        [AS_HELP_STRING([--with-expat=DIR],
            [expat install directory])],[
        EXPAT_INCLUDES="-I$withval/include"
        CPPFLAGS="$CPPFLAGS $EXPAT_INCLUDES"
        LDFLAGS="$LDFLAGS -L$withval/$LIB_DIR"
        EXPAT_LIB="-L$withval/$LIB_DIR -lexpat"
        ])
    AC_CHECK_HEADER([expat.h],[],[AC_MSG_ERROR([Expat required for DRI.])])
    AC_CHECK_LIB([expat],[XML_ParserCreate],[],
        [AC_MSG_ERROR([Expat required for DRI.])])

    # put all the necessary libs together
    DRI_LIB_DEPS="$SELINUX_LIBS $LIBDRM_LIBS $EXPAT_LIB -lm -lpthread $DLOPEN_LIBS"
fi
AC_SUBST([DRI_DIRS])
AC_SUBST([EXPAT_INCLUDES])
AC_SUBST([DRI_LIB_DEPS])

dnl
dnl OSMesa configuration
dnl
if test "$mesa_driver" = xlib; then
    default_gl_osmesa=yes
else
    default_gl_osmesa=no
fi
AC_ARG_ENABLE([gl-osmesa],
    [AS_HELP_STRING([--enable-gl-osmesa],
        [enable OSMesa on libGL @<:@default=enabled for xlib driver@:>@])],
    [gl_osmesa="$enableval"],
    [gl_osmesa="$default_gl_osmesa"])
if test "x$gl_osmesa" = xyes; then
    if test "$mesa_driver" = osmesa; then
        AC_MSG_ERROR([libGL is not available for OSMesa driver])
    else
        DRIVER_DIRS="$DRIVER_DIRS osmesa"
    fi
fi

dnl Configure the channel bits for OSMesa (libOSMesa, libOSMesa16, ...)
AC_ARG_WITH([osmesa-bits],
    [AS_HELP_STRING([--with-osmesa-bits=BITS],
        [OSMesa channel bits and library name: 8, 16, 32 @<:@default=8@:>@])],
    [osmesa_bits="$withval"],
    [osmesa_bits=8])
if test "$mesa_driver" != osmesa && test "x$osmesa_bits" != x8; then
    AC_MSG_WARN([Ignoring OSMesa channel bits for non-OSMesa driver])
    osmesa_bits=8
fi
case "x$osmesa_bits" in
x8)
    OSMESA_LIB=OSMesa
    ;;
x16|x32)
    OSMESA_LIB="OSMesa$osmesa_bits"
    DEFINES="$DEFINES -DCHAN_BITS=$osmesa_bits -DDEFAULT_SOFTWARE_DEPTH_BITS=31"
    ;;
*)
    AC_MSG_ERROR([OSMesa bits '$osmesa_bits' is not a valid option])
    ;;
esac
AC_SUBST([OSMESA_LIB])

case "$mesa_driver" in
osmesa)
    # only link libraries with osmesa if shared
    if test "$enable_static" = no; then
        OSMESA_LIB_DEPS="-lm -lpthread $SELINUX_LIBS"
    else
        OSMESA_LIB_DEPS=""
    fi
    OSMESA_MESA_DEPS=""
    OSMESA_PC_LIB_PRIV="-lm -lpthread $SELINUX_LIBS"
    ;;
*)
    # Link OSMesa to libGL otherwise
    OSMESA_LIB_DEPS=""
    # only link libraries with osmesa if shared
    if test "$enable_static" = no; then
        OSMESA_MESA_DEPS='-l$(GL_LIB)'
    else
        OSMESA_MESA_DEPS=""
    fi
    OSMESA_PC_REQ="gl"
    ;;
esac
if test "$enable_static" = no; then
    OSMESA_LIB_DEPS="$OSMESA_LIB_DEPS $OS_LIBS"
fi
OSMESA_PC_LIB_PRIV="$OSMESA_PC_LIB_PRIV $OS_LIBS"
AC_SUBST([OSMESA_LIB_DEPS])
AC_SUBST([OSMESA_MESA_DEPS])
AC_SUBST([OSMESA_PC_REQ])
AC_SUBST([OSMESA_PC_LIB_PRIV])

dnl
dnl GLU configuration
dnl
AC_ARG_ENABLE([glu],
    [AS_HELP_STRING([--disable-glu],
        [enable OpenGL Utility library @<:@default=enabled@:>@])],
    [enable_glu="$enableval"],
    [enable_glu=yes])
if test "x$enable_glu" = xyes; then
    SRC_DIRS="$SRC_DIRS glu"

    case "$mesa_driver" in
    osmesa)
        # If GLU is available and we have libOSMesa (not 16 or 32),
        # we can build the osdemos
        if test "$with_demos" = yes && test "$osmesa_bits" = 8; then
            PROGRAM_DIRS="$PROGRAM_DIRS osdemos"
        fi

        # Link libGLU to libOSMesa instead of libGL
        GLU_LIB_DEPS=""
        GLU_PC_REQ="osmesa"
        if test "$enable_static" = no; then
            GLU_MESA_DEPS='-l$(OSMESA_LIB)'
        else
            GLU_MESA_DEPS=""
        fi
        ;;
    *)
        # If static, empty GLU_LIB_DEPS and add libs for programs to link
        GLU_PC_REQ="gl"
        GLU_PC_LIB_PRIV="-lm"
        if test "$enable_static" = no; then
            GLU_LIB_DEPS="-lm"
            GLU_MESA_DEPS='-l$(GL_LIB)'
        else
            GLU_LIB_DEPS=""
            GLU_MESA_DEPS=""
            APP_LIB_DEPS="$APP_LIB_DEPS -lstdc++"
        fi
        ;;
    esac
fi
if test "$enable_static" = no; then
    GLU_LIB_DEPS="$GLU_LIB_DEPS $OS_CPLUSPLUS_LIBS"
fi
GLU_PC_LIB_PRIV="$GLU_PC_LIB_PRIV $OS_CPLUSPLUS_LIBS"
AC_SUBST([GLU_LIB_DEPS])
AC_SUBST([GLU_MESA_DEPS])
AC_SUBST([GLU_PC_REQ])
AC_SUBST([GLU_PC_REQ_PRIV])
AC_SUBST([GLU_PC_LIB_PRIV])
AC_SUBST([GLU_PC_CFLAGS])

dnl
dnl GLw configuration
dnl
AC_ARG_ENABLE([glw],
    [AS_HELP_STRING([--disable-glw],
        [enable Xt/Motif widget library @<:@default=enabled@:>@])],
    [enable_glw="$enableval"],
    [enable_glw=yes])
dnl Don't build GLw on osmesa
if test "x$enable_glw" = xyes && test "$mesa_driver" = osmesa; then
    AC_MSG_WARN([Disabling GLw since the driver is OSMesa])
    enable_glw=no
fi
AC_ARG_ENABLE([motif],
    [AS_HELP_STRING([--enable-motif],
        [use Motif widgets in GLw @<:@default=disabled@:>@])],
    [enable_motif="$enableval"],
    [enable_motif=no])

if test "x$enable_glw" = xyes; then
    SRC_DIRS="$SRC_DIRS glw"
    if test "$x11_pkgconfig" = yes; then
        PKG_CHECK_MODULES([GLW],[x11 xt])
        GLW_PC_REQ_PRIV="x11 xt"
        GLW_LIB_DEPS="$GLW_LIBS"
    else
        # should check these...
        GLW_LIB_DEPS="$X_LIBS -lXt -lX11"
        GLW_PC_LIB_PRIV="$GLW_LIB_DEPS"
        GLW_PC_CFLAGS="$X11_INCLUDES"
    fi

    GLW_SOURCES="GLwDrawA.c"
    MOTIF_CFLAGS=
    if test "x$enable_motif" = xyes; then
        GLW_SOURCES="$GLW_SOURCES GLwMDrawA.c"
        AC_PATH_PROG([MOTIF_CONFIG], [motif-config], [no])
        if test "x$MOTIF_CONFIG" != xno; then
            MOTIF_CFLAGS=`$MOTIF_CONFIG --cflags`
            MOTIF_LIBS=`$MOTIF_CONFIG --libs`
        else
            AC_CHECK_HEADER([Xm/PrimitiveP.h], [],
                [AC_MSG_ERROR([Can't locate Motif headers])])
            AC_CHECK_LIB([Xm], [XmGetPixmap], [MOTIF_LIBS="-lXm"],
                [AC_MSG_ERROR([Can't locate Motif Xm library])])
        fi
        # MOTIF_LIBS is prepended to GLW_LIB_DEPS since Xm needs Xt/X11
        GLW_LIB_DEPS="$MOTIF_LIBS $GLW_LIB_DEPS"
        GLW_PC_LIB_PRIV="$MOTIF_LIBS $GLW_PC_LIB_PRIV"
        GLW_PC_CFLAGS="$MOTIF_CFLAGS $GLW_PC_CFLAGS"
    fi

    # If static, empty GLW_LIB_DEPS and add libs for programs to link
    GLW_PC_LIB_PRIV="$GLW_PC_LIB_PRIV $OS_LIBS"
    if test "$enable_static" = no; then
        GLW_MESA_DEPS='-l$(GL_LIB)'
        GLW_LIB_DEPS="$GLW_LIB_DEPS $OS_LIBS"
    else
        APP_LIB_DEPS="$APP_LIB_DEPS $GLW_LIB_DEPS"
        GLW_LIB_DEPS=""
        GLW_MESA_DEPS=""
    fi
fi
AC_SUBST([GLW_LIB_DEPS])
AC_SUBST([GLW_MESA_DEPS])
AC_SUBST([GLW_SOURCES])
AC_SUBST([MOTIF_CFLAGS])
AC_SUBST([GLW_PC_REQ_PRIV])
AC_SUBST([GLW_PC_LIB_PRIV])
AC_SUBST([GLW_PC_CFLAGS])

dnl
dnl GLUT configuration
dnl
if test -f "$srcdir/include/GL/glut.h"; then
    default_glut=yes
else
    default_glut=no
fi
AC_ARG_ENABLE([glut],
    [AS_HELP_STRING([--disable-glut],
        [enable GLUT library @<:@default=enabled if source available@:>@])],
    [enable_glut="$enableval"],
    [enable_glut="$default_glut"])

dnl Can't build glut if GLU not available
if test "x$enable_glu$enable_glut" = xnoyes; then
    AC_MSG_WARN([Disabling glut since GLU is disabled])
    enable_glut=no
fi
dnl Don't build glut on osmesa
if test "x$enable_glut" = xyes && test "$mesa_driver" = osmesa; then
    AC_MSG_WARN([Disabling glut since the driver is OSMesa])
    enable_glut=no
fi

if test "x$enable_glut" = xyes; then
    SRC_DIRS="$SRC_DIRS glut/glx"
    GLUT_CFLAGS=""
    if test "x$GCC" = xyes; then
        GLUT_CFLAGS="-fexceptions"
    fi
    if test "$x11_pkgconfig" = yes; then
        PKG_CHECK_MODULES([GLUT],[x11 xmu xi])
        GLUT_PC_REQ_PRIV="x11 xmu xi"
        GLUT_LIB_DEPS="$GLUT_LIBS"
    else
        # should check these...
        GLUT_LIB_DEPS="$X_LIBS -lX11 -lXmu -lXi"
        GLUT_PC_LIB_PRIV="$GLUT_LIB_DEPS"
        GLUT_PC_CFLAGS="$X11_INCLUDES"
    fi
    GLUT_LIB_DEPS="$GLUT_LIB_DEPS -lm $OS_LIBS"
    GLUT_PC_LIB_PRIV="$GLUT_PC_LIB_PRIV -lm $OS_LIBS"

    # If glut is available, we can build most programs
    if test "$with_demos" = yes; then
        PROGRAM_DIRS="$PROGRAM_DIRS demos redbook samples glsl"
    fi

    # If static, empty GLUT_LIB_DEPS and add libs for programs to link
    if test "$enable_static" = no; then
        GLUT_MESA_DEPS='-l$(GLU_LIB) -l$(GL_LIB)'
    else
        APP_LIB_DEPS="$APP_LIB_DEPS $GLUT_LIB_DEPS"
        GLUT_LIB_DEPS=""
        GLUT_MESA_DEPS=""
    fi
fi
AC_SUBST([GLUT_LIB_DEPS])
AC_SUBST([GLUT_MESA_DEPS])
AC_SUBST([GLUT_CFLAGS])
AC_SUBST([GLUT_PC_REQ_PRIV])
AC_SUBST([GLUT_PC_LIB_PRIV])
AC_SUBST([GLUT_PC_CFLAGS])

dnl
dnl Program library dependencies
dnl    Only libm is added here if necessary as the libraries should
dnl    be pulled in by the linker
dnl
if test "x$APP_LIB_DEPS" = x; then
    case "$host_os" in
    solaris*)
        APP_LIB_DEPS="-lX11 -lsocket -lnsl -lm"
        ;;
    *)
        APP_LIB_DEPS="-lm"
        ;;
    esac
fi
AC_SUBST([APP_LIB_DEPS])
AC_SUBST([PROGRAM_DIRS])

dnl
dnl Gallium configuration
dnl
AC_ARG_ENABLE([gallium],
    [AS_HELP_STRING([--disable-gallium],
        [build gallium @<:@default=enabled@:>@])],
    [enable_gallium="$enableval"],
    [enable_gallium=yes])
if test "x$enable_gallium" = xyes; then
    SRC_DIRS="$SRC_DIRS gallium gallium/winsys"
fi

dnl Restore LDFLAGS and CPPFLAGS
LDFLAGS="$_SAVE_LDFLAGS"
CPPFLAGS="$_SAVE_CPPFLAGS"

dnl Substitute the config
AC_CONFIG_FILES([configs/autoconf])

dnl Replace the configs/current symlink
AC_CONFIG_COMMANDS([configs],[
if test -f configs/current || test -L configs/current; then
    rm -f configs/current
fi
ln -s autoconf configs/current
])

AC_OUTPUT

dnl
dnl Output some configuration info for the user
dnl
echo ""
echo "        prefix:          $prefix"
echo "        exec_prefix:     $exec_prefix"
echo "        libdir:          $libdir"
echo "        includedir:      $includedir"

dnl Driver info
echo ""
echo "        Driver:          $mesa_driver"
if echo "$DRIVER_DIRS" | grep 'osmesa' >/dev/null 2>&1; then
    echo "        OSMesa:          lib$OSMESA_LIB"
else
    echo "        OSMesa:          no"
fi
if test "$mesa_driver" = dri; then
    # cleanup the drivers var
    dri_dirs=`echo $DRI_DIRS | $SED 's/^ *//;s/  */ /;s/ *$//'`
if test "x$DRI_DIRS" = x; then
    echo "        DRI drivers:     no"
else
    echo "        DRI drivers:     $dri_dirs"
fi
    echo "        DRI driver dir:  $DRI_DRIVER_INSTALL_DIR"
fi
echo "        Use XCB:         $enable_xcb"

echo ""
if echo "$SRC_DIRS" | grep 'gallium' >/dev/null 2>&1; then
    echo "        Gallium:         yes"
    echo "        Gallium dirs:    $GALLIUM_DIRS"
    echo "        Winsys dirs:     $GALLIUM_WINSYS_DIRS"
    echo "        Winsys drm dirs: $GALLIUM_WINSYS_DRM_DIRS"
    echo "        Auxiliary dirs:  $GALLIUM_AUXILIARY_DIRS"
    echo "        Driver dirs:     $GALLIUM_DRIVER_DIRS"
    echo "        Trackers dirs:   $GALLIUM_STATE_TRACKERS_DIRS"
else
    echo "        Gallium:         no"
fi

dnl Libraries
echo ""
echo "        Shared libs:     $enable_shared"
echo "        Static libs:     $enable_static"
echo "        GLU:             $enable_glu"
echo "        GLw:             $enable_glw (Motif: $enable_motif)"
echo "        glut:            $enable_glut"

dnl Programs
# cleanup the programs var for display
program_dirs=`echo $PROGRAM_DIRS | $SED 's/^ *//;s/  */ /;s/ *$//'`
if test "x$program_dirs" = x; then
    echo "        Demos:           no"
else
    echo "        Demos:           $program_dirs"
fi

dnl Compiler options
# cleanup the CFLAGS/CXXFLAGS/DEFINES vars
cflags=`echo $CFLAGS $OPT_FLAGS $PIC_FLAGS $ARCH_FLAGS | \
    $SED 's/^ *//;s/  */ /;s/ *$//'`
cxxflags=`echo $CXXFLAGS $OPT_FLAGS $PIC_FLAGS $ARCH_FLAGS | \
    $SED 's/^ *//;s/  */ /;s/ *$//'`
defines=`echo $DEFINES $ASM_FLAGS | $SED 's/^ *//;s/  */ /;s/ *$//'`
echo ""
echo "        CFLAGS:          $cflags"
echo "        CXXFLAGS:        $cxxflags"
echo "        Macros:          $defines"

echo ""
echo "        Run '${MAKE-make}' to build Mesa"
echo ""<|MERGE_RESOLUTION|>--- conflicted
+++ resolved
@@ -22,11 +22,7 @@
 AC_CANONICAL_HOST
 
 dnl Versions for external dependencies
-<<<<<<< HEAD
-LIBDRM_REQUIRED=2.3.1
-=======
 LIBDRM_REQUIRED=2.4.3
->>>>>>> 0ccbc3c9
 DRI2PROTO_REQUIRED=1.99.3
 
 dnl Check for progs
